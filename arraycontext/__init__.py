"""
An array context is an abstraction that helps you dispatch between multiple
implementations of :mod:`numpy`-like :math:`n`-dimensional arrays.
"""


__copyright__ = """
Copyright (C) 2020-1 University of Illinois Board of Trustees
"""

__license__ = """
Permission is hereby granted, free of charge, to any person obtaining a copy
of this software and associated documentation files (the "Software"), to deal
in the Software without restriction, including without limitation the rights
to use, copy, modify, merge, publish, distribute, sublicense, and/or sell
copies of the Software, and to permit persons to whom the Software is
furnished to do so, subject to the following conditions:

The above copyright notice and this permission notice shall be included in
all copies or substantial portions of the Software.

THE SOFTWARE IS PROVIDED "AS IS", WITHOUT WARRANTY OF ANY KIND, EXPRESS OR
IMPLIED, INCLUDING BUT NOT LIMITED TO THE WARRANTIES OF MERCHANTABILITY,
FITNESS FOR A PARTICULAR PURPOSE AND NONINFRINGEMENT. IN NO EVENT SHALL THE
AUTHORS OR COPYRIGHT HOLDERS BE LIABLE FOR ANY CLAIM, DAMAGES OR OTHER
LIABILITY, WHETHER IN AN ACTION OF CONTRACT, TORT OR OTHERWISE, ARISING FROM,
OUT OF OR IN CONNECTION WITH THE SOFTWARE OR THE USE OR OTHER DEALINGS IN
THE SOFTWARE.
"""

import sys
from .context import ArrayContext, DeviceArray, DeviceScalar

from .transform_metadata import (CommonSubexpressionTag,
        ElementwiseMapKernelTag)

# deprecated, remove in 2022.
from .metadata import _FirstAxisIsElementsTag

from .container import (
        ArrayContainer, NotAnArrayContainerError,
        is_array_container, is_array_container_type,
        get_container_context_opt,
        get_container_context_recursively, get_container_context_recursively_opt,
        serialize_container, deserialize_container,
        register_multivector_as_array_container)
from .container.arithmetic import with_container_arithmetic
from .container.dataclass import dataclass_array_container

from .container.traversal import (
        map_array_container,
        multimap_array_container,
        rec_map_array_container,
        rec_multimap_array_container,
        mapped_over_array_containers,
        multimapped_over_array_containers,
        map_reduce_array_container,
        multimap_reduce_array_container,
        rec_map_reduce_array_container,
        rec_multimap_reduce_array_container,
        thaw, freeze,
        flatten, unflatten, flat_size_and_dtype,
        from_numpy, to_numpy,
        outer)

from .impl.pyopencl import PyOpenCLArrayContext
<<<<<<< HEAD
from .impl.pytato import PytatoPyOpenCLArrayContext
from .impl.pycuda import PyCUDAArrayContext
=======
from .impl.pytato import (PytatoPyOpenCLArrayContext,
                          PytatoJAXArrayContext,
                          _BasePytatoArrayContext)
from .impl.jax import EagerJAXArrayContext
>>>>>>> 0e2dc28e

from .pytest import (
        PytestArrayContextFactory,
        PytestPyOpenCLArrayContextFactory,
        PytestPyCUDAArrayContextFactory,
        pytest_generate_tests_for_array_contexts,
        pytest_generate_tests_for_pyopencl_array_context)

from .loopy import make_loopy_program


__all__ = (
        "ArrayContext", "DeviceScalar", "DeviceArray",

        "CommonSubexpressionTag",
        "ElementwiseMapKernelTag",
        "ArrayContainer", "NotAnArrayContainerError",
        "is_array_container", "is_array_container_type",
        "get_container_context_opt",
        "get_container_context_recursively_opt",
        "get_container_context_recursively",
        "serialize_container", "deserialize_container",
        "register_multivector_as_array_container",
        "with_container_arithmetic",
        "dataclass_array_container",

        "map_array_container", "multimap_array_container",
        "rec_map_array_container", "rec_multimap_array_container",
        "mapped_over_array_containers",
        "multimapped_over_array_containers",
        "map_reduce_array_container", "multimap_reduce_array_container",
        "rec_map_reduce_array_container", "rec_multimap_reduce_array_container",
        "thaw", "freeze",
        "flatten", "unflatten", "flat_size_and_dtype",
        "from_numpy", "to_numpy",
        "outer",

<<<<<<< HEAD
        "PyOpenCLArrayContext", "PytatoPyOpenCLArrayContext","PyCUDAArrayContext",
=======
        "PyOpenCLArrayContext", "PytatoPyOpenCLArrayContext",
        "PytatoJAXArrayContext", "_BasePytatoArrayContext",
        "EagerJAXArrayContext",
>>>>>>> 0e2dc28e

        "make_loopy_program",

        "PytestArrayContextFactory",
        "PytestPyOpenCLArrayContextFactory",
        "PyCUDAArrayContextFactory",
        "pytest_generate_tests_for_array_contexts",
        "pytest_generate_tests_for_pyopencl_array_context"
        )


# {{{ deprecation handling

def _deprecated_acf():
    """A tiny undocumented function to pass to tests that take an ``actx_factory``
    argument when running them from the command line.
    """
    import pyopencl as cl

    context = cl._csc()
    queue = cl.CommandQueue(context)
    return PyOpenCLArrayContext(queue)


_depr_name_to_replacement_and_obj = {
        "get_container_context": ("get_container_context_opt",
            get_container_context_opt),
        "FirstAxisIsElementsTag":
        ("meshmode.transform_metadata.FirstAxisIsElementsTag",
            _FirstAxisIsElementsTag),
        "_acf":
        ("<no replacement yet>", _deprecated_acf),
        }

if sys.version_info >= (3, 7):
    def __getattr__(name):
        replacement_and_obj = _depr_name_to_replacement_and_obj.get(name, None)
        if replacement_and_obj is not None:
            replacement, obj = replacement_and_obj
            from warnings import warn
            warn(f"'arraycontext.{name}' is deprecated. "
                    f"Use '{replacement}' instead. "
                    f"'arraycontext.{name}' will continue to work until 2022.",
                    DeprecationWarning, stacklevel=2)
            return obj
        else:
            raise AttributeError(name)
else:
    FirstAxisIsElementsTag = _FirstAxisIsElementsTag
    _acf = _deprecated_acf
    get_container_context = get_container_context_opt

# }}}

# vim: foldmethod=marker<|MERGE_RESOLUTION|>--- conflicted
+++ resolved
@@ -64,15 +64,12 @@
         outer)
 
 from .impl.pyopencl import PyOpenCLArrayContext
-<<<<<<< HEAD
-from .impl.pytato import PytatoPyOpenCLArrayContext
-from .impl.pycuda import PyCUDAArrayContext
-=======
+
 from .impl.pytato import (PytatoPyOpenCLArrayContext,
                           PytatoJAXArrayContext,
                           _BasePytatoArrayContext)
+from .impl.pycuda import PyCUDAArrayContext
 from .impl.jax import EagerJAXArrayContext
->>>>>>> 0e2dc28e
 
 from .pytest import (
         PytestArrayContextFactory,
@@ -110,13 +107,10 @@
         "from_numpy", "to_numpy",
         "outer",
 
-<<<<<<< HEAD
+
         "PyOpenCLArrayContext", "PytatoPyOpenCLArrayContext","PyCUDAArrayContext",
-=======
-        "PyOpenCLArrayContext", "PytatoPyOpenCLArrayContext",
         "PytatoJAXArrayContext", "_BasePytatoArrayContext",
         "EagerJAXArrayContext",
->>>>>>> 0e2dc28e
 
         "make_loopy_program",
 
