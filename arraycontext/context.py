"""
.. _freeze-thaw:

Freezing and thawing
--------------------

One of the central concepts introduced by the array context formalism is
the notion of :meth:`~arraycontext.ArrayContext.freeze` and
:meth:`~arraycontext.ArrayContext.thaw`. Each array handled by the array context
is either "thawed" or "frozen". Unlike the real-world concept of freezing and
thawing, these operations leave the original array alone; instead, a semantically
separate array in the desired state is returned.

*   "Thawed" arrays are associated with an array context. They use that context
    to carry out operations (arithmetic, function calls).

*   "Frozen" arrays are static data. They are not associated with an array context,
    and no operations can be performed on them.

Freezing and thawing may be used to move arrays from one array context to another,
as long as both array contexts use identical in-memory data representation.
Otherwise, a common format must be agreed upon, for example using
:mod:`numpy` through :meth:`~arraycontext.ArrayContext.to_numpy` and
:meth:`~arraycontext.ArrayContext.from_numpy`.

.. _freeze-thaw-guidelines:

Usage guidelines
^^^^^^^^^^^^^^^^
Here are some rules of thumb to use when dealing with thawing and freezing:

-   Any array that is stored for a long time needs to be frozen.
    "Memoized" data (cf. :func:`pytools.memoize` and friends) is a good example
    of long-lived data that should be frozen.

-   Within a function, if the user did not supply an array context,
    then any data returned to the user should be frozen.

-   Note that array contexts need not necessarily be passed as a separate
    argument. Passing thawed data as an argument to a function suffices
    to supply an array context. The array context can be extracted from
    a thawed argument using, e.g., :func:`~arraycontext.get_container_context`
    or :func:`~arraycontext.get_container_context_recursively`.

What does this mean concretely?
^^^^^^^^^^^^^^^^^^^^^^^^^^^^^^^

Freezing and thawing are abstract names for concrete operations. It may be helpful
to understand what these operations mean in the concrete case of various
actual array contexts:

-   Each :class:`~arraycontext.PyOpenCLArrayContext` is associated with a
    :class:`pyopencl.CommandQueue`. In order to operate on array data,
    such a command queue is necessary; it is the main means of synchronization
    between the host program and the compute device. "Thawing" here
    means associating an array with a command queue, and "freezing" means
    ensuring that the array data is fully computed in memory and
    decoupling the array from the command queue. It is not valid to "mix"
    arrays associated with multiple queues within an operation: if it were allowed,
    a dependent operation might begin computing before an input is fully
    available. (Since bugs of this nature would be very difficult to
    find, :class:`pyopencl.array.Array` and
    :class:`~meshmode.dof_array.DOFArray` will not allow them.)

-   For the lazily-evaluating array context based on :mod:`pytato`,
    "thawing" corresponds to the creation of a symbolic "handle"
    (specifically, a :class:`pytato.array.DataWrapper`) representing
    the array that can then be used in computation, and "freezing"
    corresponds to triggering (code generation and) evaluation of
    an array expression that has been built up by the user
    (using, e.g. :func:`pytato.generate_loopy`).

The interface of an array context
---------------------------------

.. currentmodule:: arraycontext
.. autoclass:: ArrayContext
"""


__copyright__ = """
Copyright (C) 2020-1 University of Illinois Board of Trustees
"""

__license__ = """
Permission is hereby granted, free of charge, to any person obtaining a copy
of this software and associated documentation files (the "Software"), to deal
in the Software without restriction, including without limitation the rights
to use, copy, modify, merge, publish, distribute, sublicense, and/or sell
copies of the Software, and to permit persons to whom the Software is
furnished to do so, subject to the following conditions:

The above copyright notice and this permission notice shall be included in
all copies or substantial portions of the Software.

THE SOFTWARE IS PROVIDED "AS IS", WITHOUT WARRANTY OF ANY KIND, EXPRESS OR
IMPLIED, INCLUDING BUT NOT LIMITED TO THE WARRANTIES OF MERCHANTABILITY,
FITNESS FOR A PARTICULAR PURPOSE AND NONINFRINGEMENT. IN NO EVENT SHALL THE
AUTHORS OR COPYRIGHT HOLDERS BE LIABLE FOR ANY CLAIM, DAMAGES OR OTHER
LIABILITY, WHETHER IN AN ACTION OF CONTRACT, TORT OR OTHERWISE, ARISING FROM,
OUT OF OR IN CONNECTION WITH THE SOFTWARE OR THE USE OR OTHER DEALINGS IN
THE SOFTWARE.
"""

from typing import Sequence, Union, Callable, Any, Tuple
from abc import ABC, abstractmethod, abstractproperty

import numpy as np
from pytools import memoize_method
from pytools.tag import Tag


<<<<<<< HEAD
=======
DeviceArray = Any
DeviceScalar = Any
_ScalarLike = Union[int, float, complex, np.generic]


>>>>>>> 564adadd
# {{{ ArrayContext

class ArrayContext(ABC):
    r"""
    :canonical: arraycontext.ArrayContext

    An interface that allows software implementing a numerical algorithm
    (such as :class:`~meshmode.discretization.Discretization`) to create and interact
    with arrays without knowing their types.

    .. versionadded:: 2020.2

    .. automethod:: empty
    .. automethod:: zeros
    .. automethod:: empty_like
    .. automethod:: zeros_like
    .. automethod:: from_numpy
    .. automethod:: to_numpy
    .. automethod:: call_loopy
    .. automethod:: einsum
    .. attribute:: np

         Provides access to a namespace that serves as a work-alike to
         :mod:`numpy`. The actual level of functionality provided is up to the
         individual array context implementation, however the functions and
         objects available under this namespace must not behave differently
         from :mod:`numpy`.

         As a baseline, special functions available through :mod:`loopy`
         (e.g. ``sin``, ``exp``) are accessible through this interface.
         A full list of implemented functionality is given in
         :ref:`numpy-coverage`.

         Callables accessible through this namespace vectorize over object
         arrays, including :class:`arraycontext.ArrayContainer`\ s.

    .. attribute:: array_types

        A :class:`tuple` of types that are the valid base array classes
        the context can operate on.

    .. automethod:: freeze
    .. automethod:: thaw
    .. automethod:: tag
    .. automethod:: tag_axis
    .. automethod:: compile
    """

    array_types: Tuple[type, ...] = ()

    def __init__(self):
        self.np = self._get_fake_numpy_namespace()

    def _get_fake_numpy_namespace(self):
        from .fake_numpy import BaseFakeNumpyNamespace
        return BaseFakeNumpyNamespace(self)

    @abstractmethod
    def empty(self, shape, dtype):
        pass

    @abstractmethod
    def zeros(self, shape, dtype):
        pass

    def empty_like(self, ary):
        return self.empty(shape=ary.shape, dtype=ary.dtype)

    def zeros_like(self, ary):
        return self.zeros(shape=ary.shape, dtype=ary.dtype)

    @abstractmethod
    def from_numpy(self, array: Union[np.ndarray, _ScalarLike]):
        r"""
        :returns: the :class:`numpy.ndarray` *array* converted to the
            array context's array type. The returned array will be
            :meth:`thaw`\ ed.
        """
        pass

    @abstractmethod
    def to_numpy(self, array):
        r"""
        :returns: *array*, an array recognized by the context, converted
            to a :class:`numpy.ndarray`. *array* must be
            :meth:`thaw`\ ed.
        """
        pass

    def call_loopy(self, program, **kwargs):
        """Execute the :mod:`loopy` program *program* on the arguments
        *kwargs*.

        *program* is a :class:`loopy.LoopKernel` or :class:`loopy.TranslationUnit`.
        It is expected to not yet be transformed for execution speed.
        It must have :attr:`loopy.Options.return_dict` set.

        :return: a :class:`dict` of outputs from the program, each an
            array understood by the context.
        """

    @abstractmethod
    def freeze(self, array):
        """Return a version of the context-defined array *array* that is
        'frozen', i.e. suitable for long-term storage and reuse. Frozen arrays
        do not support arithmetic. For example, in the context of
        :class:`~pyopencl.array.Array`, this might mean stripping the array
        of an associated command queue, whereas in a lazily-evaluated context,
        it might mean that the array is evaluated and stored.

        Freezing makes the array independent of this :class:`ArrayContext`;
        it is permitted to :meth:`thaw` it in a different one, as long as that
        context understands the array format.

        See also :func:`arraycontext.freeze`.
        """

    @abstractmethod
    def thaw(self, array):
        """Take a 'frozen' array and return a new array representing the data in
        *array* that is able to perform arithmetic and other operations, using
        the execution resources of this context. In the context of
        :class:`~pyopencl.array.Array`, this might mean that the array is
        equipped with a command queue, whereas in a lazily-evaluated context,
        it might mean that the returned array is a symbol bound to
        the data in *array*.

        The returned array may not be used with other contexts while thawed.

        See also :func:`arraycontext.thaw`.
        """

    @abstractmethod
    def tag(self, tags: Union[Sequence[Tag], Tag], array):
        """If the array type used by the array context is capable of capturing
        metadata, return a version of *array* with the *tags* applied. *array*
        itself is not modified.

        .. versionadded:: 2021.2
        """

    @abstractmethod
    def tag_axis(self, iaxis, tags: Union[Sequence[Tag], Tag], array):
        """If the array type used by the array context is capable of capturing
        metadata, return a version of *array* in which axis number *iaxis* has
        the *tags* applied. *array* itself is not modified.

        .. versionadded:: 2021.2
        """

    @memoize_method
    def _get_einsum_prg(self, spec, arg_names, tagged):
        import loopy as lp
        from .loopy import _DEFAULT_LOOPY_OPTIONS
        from loopy.version import MOST_RECENT_LANGUAGE_VERSION
        return lp.make_einsum(
            spec,
            arg_names,
            options=_DEFAULT_LOOPY_OPTIONS,
            lang_version=MOST_RECENT_LANGUAGE_VERSION,
            tags=tagged,
        )

    # This lives here rather than in .np because the interface does not
    # agree with numpy's all that well. Why can't it, you ask?
    # Well, optimizing generic einsum for OpenCL/GPU execution
    # is actually difficult, even in eager mode, and so without added
    # metadata describing what's happening, transform_loopy_program
    # has a very difficult (hopeless?) job to do.
    #
    # Unfortunately, the existing metadata support (cf. .tag()) cannot
    # help with eager mode execution [1], because, by definition, when the
    # result is passed to .tag(), it is already computed.
    # That's why einsum's interface here needs to be cluttered with
    # metadata, and that's why it can't live under .np.
    # [1] https://github.com/inducer/meshmode/issues/177
    def einsum(self, spec, *args, arg_names=None, tagged=()):
        """Computes the result of Einstein summation following the
        convention in :func:`numpy.einsum`.

        :arg spec: a string denoting the subscripts for
            summation as a comma-separated list of subscript labels.
            This follows the usual :func:`numpy.einsum` convention.
            Note that the explicit indicator `->` for the precise output
            form is required.
        :arg args: a sequence of array-like operands, whose order matches
            the subscript labels provided by *spec*.
        :arg arg_names: an optional iterable of string types denoting
            the names of the *args*. If *None*, default names will be
            generated.
        :arg tagged: an optional sequence of :class:`pytools.tag.Tag`
            objects specifying the tags to be applied to the operation.

        :return: the output of the einsum :mod:`loopy` program
        """
        if arg_names is None:
            arg_names = tuple("arg%d" % i for i in range(len(args)))

        prg = self._get_einsum_prg(spec, arg_names, tagged)
        out_ary = self.call_loopy(
            prg, **{arg_names[i]: arg for i, arg in enumerate(args)}
        )["out"]
        return self.tag(tagged, out_ary)

    @abstractmethod
    def clone(self):
        """If possible, return a version of *self* that is semantically
        equivalent (i.e. implements all array operations in the same way)
        but is a separate object. May return *self* if that is not possible.

        .. note::

            The main objective of this semi-documented method is to help
            flag errors more clearly when array contexts are mixed that
            should not be. For example, at the time of this writing,
            :class:`meshmode.meshmode.Discretization` objects have a private
            array context that is only to be used for setup-related tasks.
            By using :meth:`clone` to make this a separate array context,
            and by checking that arithmetic does not mix array contexts,
            it becomes easier to detect and flag if unfrozen data attached to a
            "setup-only" array context "leaks" into the application.
        """

    def compile(self, f: Callable[..., Any]) -> Callable[..., Any]:
        """Compiles *f* for repeated use on this array context. *f* is expected
        to be a `pure function <https://en.wikipedia.org/wiki/Pure_function>`__
        performing an array computation.

        Control flow statements (``if``, ``while``) that might take different
        paths depending on the data lead to undefined behavior and are illegal.
        Any data-dependent control flow must be expressed via array functions,
        such as ``actx.np.where``.

        *f* may be called on placeholder data, to obtain a representation
        of the computation performed, or it may be called as part of the actual
        computation, on actual data. If *f* is called on placeholder data,
        it may be called only once (or a few times).

        :arg f: the function executing the computation.
        :return: a function with the same signature as *f*.
        """
        return f

    # undocumented for now
    @abstractproperty
    def permits_inplace_modification(self):
        pass

# }}}

# vim: foldmethod=marker<|MERGE_RESOLUTION|>--- conflicted
+++ resolved
@@ -110,14 +110,11 @@
 from pytools.tag import Tag
 
 
-<<<<<<< HEAD
-=======
 DeviceArray = Any
 DeviceScalar = Any
 _ScalarLike = Union[int, float, complex, np.generic]
 
 
->>>>>>> 564adadd
 # {{{ ArrayContext
 
 class ArrayContext(ABC):
