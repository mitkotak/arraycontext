--- conflicted
+++ resolved
@@ -24,51 +24,8 @@
 
 
 import numpy as np
-<<<<<<< HEAD
-from arraycontext.container import is_array_container_type, serialize_container
-from arraycontext.container.traversal import rec_map_array_container
-from pytools import memoize_in
-
-
-# {{{ _get_scalar_func_loopy_program
-
-def _get_scalar_func_loopy_program(actx, c_name, nargs, naxes):
-    @memoize_in(actx, _get_scalar_func_loopy_program)
-    def get(c_name, nargs, naxes):
-        from pymbolic import var
-
-        var_names = ["i%d" % i for i in range(naxes)]
-        size_names = ["n%d" % i for i in range(naxes)]
-        subscript = tuple(var(vname) for vname in var_names)
-        from islpy import make_zero_and_vars
-        v = make_zero_and_vars(var_names, params=size_names)
-        domain = v[0].domain()
-        for vname, sname in zip(var_names, size_names):
-            domain = domain & v[0].le_set(v[vname]) & v[vname].lt_set(v[sname])
-
-        domain_bset, = domain.get_basic_sets()
-
-        import loopy as lp
-        from .loopy import make_loopy_program
-        from arraycontext.transform_metadata import ElementwiseMapKernelTag
-        return make_loopy_program(
-                [domain_bset],
-                [
-                    lp.Assignment(
-                        var("out")[subscript],
-                        var(c_name)(*[
-                            var("inp%d" % i)[subscript] for i in range(nargs)]))
-                    ],
-                name="actx_special_%s" % c_name,
-                tags=(ElementwiseMapKernelTag(),))
-
-    return get(c_name, nargs, naxes)
-
-# }}}
-=======
 from arraycontext.container import NotAnArrayContainerError, serialize_container
 from arraycontext.container.traversal import rec_map_array_container
->>>>>>> b964a1b8
 
 
 # {{{ BaseFakeNumpyNamespace
