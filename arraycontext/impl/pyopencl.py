"""
.. currentmodule:: arraycontext
.. autoclass:: PyOpenCLArrayContext
"""
__copyright__ = """
Copyright (C) 2020-1 University of Illinois Board of Trustees
"""

__license__ = """
Permission is hereby granted, free of charge, to any person obtaining a copy
of this software and associated documentation files (the "Software"), to deal
in the Software without restriction, including without limitation the rights
to use, copy, modify, merge, publish, distribute, sublicense, and/or sell
copies of the Software, and to permit persons to whom the Software is
furnished to do so, subject to the following conditions:

The above copyright notice and this permission notice shall be included in
all copies or substantial portions of the Software.

THE SOFTWARE IS PROVIDED "AS IS", WITHOUT WARRANTY OF ANY KIND, EXPRESS OR
IMPLIED, INCLUDING BUT NOT LIMITED TO THE WARRANTIES OF MERCHANTABILITY,
FITNESS FOR A PARTICULAR PURPOSE AND NONINFRINGEMENT. IN NO EVENT SHALL THE
AUTHORS OR COPYRIGHT HOLDERS BE LIABLE FOR ANY CLAIM, DAMAGES OR OTHER
LIABILITY, WHETHER IN AN ACTION OF CONTRACT, TORT OR OTHERWISE, ARISING FROM,
OUT OF OR IN CONNECTION WITH THE SOFTWARE OR THE USE OR OTHER DEALINGS IN
THE SOFTWARE.
"""

from warnings import warn
from typing import Sequence, Union
from functools import partial
import operator

import numpy as np

from pytools.tag import Tag

from arraycontext.metadata import FirstAxisIsElementsTag
from arraycontext.fake_numpy import \
        BaseFakeNumpyNamespace, BaseFakeNumpyLinalgNamespace
from arraycontext.container.traversal import (rec_multimap_array_container,
                                              rec_map_array_container)
from arraycontext.context import ArrayContext


# {{{ fake numpy

class PyOpenCLFakeNumpyNamespace(BaseFakeNumpyNamespace):
    def _get_fake_numpy_linalg_namespace(self):
        return _PyOpenCLFakeNumpyLinalgNamespace(self._array_context)

    # {{{ comparisons

    # FIXME: This should be documentation, not a comment.
    # These are here mainly because some arrays may choose to interpret
    # equality comparison as a binary predicate of structural identity,
    # i.e. more like "are you two equal", and not like numpy semantics.
    # These operations provide access to numpy-style comparisons in that
    # case.

    def equal(self, x, y):
        return rec_multimap_array_container(operator.eq, x, y)

    def not_equal(self, x, y):
        return rec_multimap_array_container(operator.ne, x, y)

    def greater(self, x, y):
        return rec_multimap_array_container(operator.gt, x, y)

    def greater_equal(self, x, y):
        return rec_multimap_array_container(operator.ge, x, y)

    def less(self, x, y):
        return rec_multimap_array_container(operator.lt, x, y)

    def less_equal(self, x, y):
        return rec_multimap_array_container(operator.le, x, y)

    # }}}

    def ones_like(self, ary):
        def _ones_like(subary):
            ones = self._array_context.empty_like(subary)
            ones.fill(1)
            return ones

        return self._new_like(ary, _ones_like)

    def maximum(self, x, y):
        import pyopencl.array as cl_array
        return rec_multimap_array_container(
                partial(cl_array.maximum, queue=self._array_context.queue),
                x, y)

    def minimum(self, x, y):
        import pyopencl.array as cl_array
        return rec_multimap_array_container(
                partial(cl_array.minimum, queue=self._array_context.queue),
                x, y)

    def where(self, criterion, then, else_):
        import pyopencl.array as cl_array

        def where_inner(inner_crit, inner_then, inner_else):
            if isinstance(inner_crit, bool):
                return inner_then if inner_crit else inner_else
            return cl_array.if_positive(inner_crit != 0, inner_then, inner_else,
                    queue=self._array_context.queue)

        return rec_multimap_array_container(where_inner, criterion, then, else_)

    def sum(self, a, dtype=None):
        import pyopencl.array as cl_array
        return cl_array.sum(
                a, dtype=dtype, queue=self._array_context.queue).get()[()]

    def min(self, a):
        import pyopencl.array as cl_array
        return cl_array.min(a, queue=self._array_context.queue).get()[()]

    def max(self, a):
        import pyopencl.array as cl_array
        return cl_array.max(a, queue=self._array_context.queue).get()[()]

    def stack(self, arrays, axis=0):
        import pyopencl.array as cla
        return rec_multimap_array_container(
                lambda *args: cla.stack(arrays=args, axis=axis,
                    queue=self._array_context.queue),
                *arrays)

    def reshape(self, a, newshape):
        import pyopencl.array as cla
        return cla.reshape(a, newshape)

    def concatenate(self, arrays, axis=0):
        import pyopencl.array as cla
        return cla.concatenate(
            arrays, axis,
            self._array_context.queue,
            self._array_context.allocator
        )

    def ravel(self, a, order="C"):
        def _rec_ravel(a):
            if order in "FC":
                return a.reshape(-1, order=order)
            elif order == "A":
                # TODO: upstream this to pyopencl.array
                if a.flags.f_contiguous:
                    return a.reshape(-1, order="F")
                elif a.flags.c_contiguous:
                    return a.reshape(-1, order="C")
                else:
                    raise ValueError("For `order='A'`, array should be either"
                                     " F-contiguous or C-contiguous.")
            elif order == "K":
                raise NotImplementedError("PyOpenCLArrayContext.np.ravel not "
                                          "implemented for 'order=K'")
            else:
                raise ValueError("`order` can be one of 'F', 'C', 'A' or 'K'. "
                                 f"(got {order})")

        return rec_map_array_container(_rec_ravel, a)

# }}}


# {{{ fake np.linalg

def _flatten_array(ary):
    import pyopencl.array as cl
    assert isinstance(ary, cl.Array)

    if ary.size == 0:
        # Work around https://github.com/inducer/pyopencl/pull/402
        return ary._new_with_changes(
                data=None, offset=0, shape=(0,), strides=(ary.dtype.itemsize,))
    if ary.flags.f_contiguous:
        return ary.reshape(-1, order="F")
    elif ary.flags.c_contiguous:
        return ary.reshape(-1, order="C")
    else:
        raise ValueError("cannot flatten array "
                f"with strides {ary.strides} of {ary.dtype}")


class _PyOpenCLFakeNumpyLinalgNamespace(BaseFakeNumpyLinalgNamespace):
    def norm(self, ary, ord=None):
<<<<<<< HEAD
=======
        from numbers import Number
        import pyopencl.array as cla

        if isinstance(ary, Number):
            return abs(ary)

        if ord is None and isinstance(ary, cla.Array):
            if ary.ndim == 1:
                ord = 2
            else:
                # mimics numpy's norm computation
                return self.norm(_flatten_array(ary), ord=2)

>>>>>>> 195b9416
        try:
            from meshmode.dof_array import DOFArray
        except ImportError:
            pass
        else:
            if isinstance(ary, DOFArray):
                if ord is None:
                    ord = 2

                from warnings import warn
                warn("Taking an actx.np.linalg.norm of a DOFArray is deprecated. "
                        "(DOFArrays use 2D arrays internally, and "
                        "actx.np.linalg.norm should compute matrix norms of those.) "
                        "This will stop working in 2022. "
                        "Use meshmode.dof_array.flat_norm instead.",
                        DeprecationWarning, stacklevel=2)

                import numpy.linalg as la
                return la.norm(
                        [self.norm(_flatten_array(subary), ord=ord)
                            for _, subary in serialize_container(ary)],
                        ord=ord)

        return super().norm(ary, ord)

# }}}


# {{{ PyOpenCLArrayContext

class PyOpenCLArrayContext(ArrayContext):
    """
    A :class:`ArrayContext` that uses :class:`pyopencl.array.Array` instances
    for its base array class.

    .. attribute:: context

        A :class:`pyopencl.Context`.

    .. attribute:: queue

        A :class:`pyopencl.CommandQueue`.

    .. attribute:: allocator

        A PyOpenCL memory allocator. Can also be `None` (default) or `False` to
        use the default allocator. Please note that running with the default
        allocator allocates and deallocates OpenCL buffers directly. If lots
        of arrays are created (e.g. as results of computation), the associated cost
        may become significant. Using e.g. :class:`pyopencl.tools.MemoryPool`
        as the allocator can help avoid this cost.
    """

    def __init__(self, queue, allocator=None, wait_event_queue_length=None):
        r"""
        :arg wait_event_queue_length: The length of a queue of
            :class:`~pyopencl.Event` objects that are maintained by the
            array context, on a per-kernel-name basis. The events returned
            from kernel execution are appended to the queue, and Once the
            length of the queue exceeds *wait_event_queue_length*, the
            first event in the queue :meth:`pyopencl.Event.wait`\ ed on.

            *wait_event_queue_length* may be set to *False* to disable this feature.

            The use of *wait_event_queue_length* helps avoid enqueuing
            large amounts of work (and, potentially, allocating large amounts
            of memory) far ahead of the actual OpenCL execution front,
            by limiting the number of each type (name, really) of kernel
            that may reside unexecuted in the queue at one time.

        .. note::

            For now, *wait_event_queue_length* should be regarded as an
            experimental feature that may change or disappear at any minute.
        """
        super().__init__()
        self.context = queue.context
        self.queue = queue
        self.allocator = allocator if allocator else None

        if wait_event_queue_length is None:
            wait_event_queue_length = 10

        self._wait_event_queue_length = wait_event_queue_length
        self._kernel_name_to_wait_event_queue = {}

        import pyopencl as cl
        if queue.device.type & cl.device_type.GPU:
            if allocator is None:
                warn("PyOpenCLArrayContext created without an allocator on a GPU. "
                     "This can lead to high numbers of memory allocations. "
                     "Please consider using a pyopencl.tools.MemoryPool. "
                     "Run with allocator=False to disable this warning.")

            if __debug__:
                # Use "running on GPU" as a proxy for "they care about speed".
                warn("You are using the PyOpenCLArrayContext on a GPU, but you "
                        "are running Python in debug mode. Use 'python -O' for "
                        "a noticeable speed improvement.")

        self._loopy_transform_cache = {}

    def _get_fake_numpy_namespace(self):
        return PyOpenCLFakeNumpyNamespace(self)

    # {{{ ArrayContext interface

    def empty(self, shape, dtype):
        import pyopencl.array as cla
        return cla.empty(self.queue, shape=shape, dtype=dtype,
                allocator=self.allocator)

    def zeros(self, shape, dtype):
        import pyopencl.array as cla
        return cla.zeros(self.queue, shape=shape, dtype=dtype,
                allocator=self.allocator)

    def from_numpy(self, array: np.ndarray):
        import pyopencl.array as cla
        return cla.to_device(self.queue, array, allocator=self.allocator)

    def to_numpy(self, array):
        return array.get(queue=self.queue)

    def call_loopy(self, t_unit, **kwargs):
        try:
            t_unit = self._loopy_transform_cache[t_unit]
        except KeyError:
            t_unit = self.transform_loopy_program(t_unit)

        evt, result = t_unit(self.queue, **kwargs, allocator=self.allocator)

        if self._wait_event_queue_length is not False:
            prg_name = t_unit.default_entrypoint.name
            wait_event_queue = self._kernel_name_to_wait_event_queue.setdefault(
                    prg_name, [])

            wait_event_queue.append(evt)
            if len(wait_event_queue) > self._wait_event_queue_length:
                wait_event_queue.pop(0).wait()

        return result

    def freeze(self, array):
        array.finish()
        return array.with_queue(None)

    def thaw(self, array):
        return array.with_queue(self.queue)

    # }}}

    def transform_loopy_program(self, t_unit):
        try:
            return self._loopy_transform_cache[t_unit]
        except KeyError:
            pass
        orig_t_unit = t_unit

        # accommodate loopy with and without kernel callables

        import loopy as lp
        default_entrypoint = t_unit.default_entrypoint
        options = default_entrypoint.options
        if not (options.return_dict and options.no_numpy):
            raise ValueError("Loopy kernel passed to call_loopy must "
                    "have return_dict and no_numpy options set. "
                    "Did you use arraycontext.make_loopy_program "
                    "to create this kernel?")

        all_inames = default_entrypoint.all_inames()
        # FIXME: This could be much smarter.
        inner_iname = None
        if (len(default_entrypoint.instructions) == 1
                and isinstance(default_entrypoint.instructions[0], lp.Assignment)
                and any(isinstance(tag, FirstAxisIsElementsTag)
                    # FIXME: Firedrake branch lacks kernel tags
                    for tag in getattr(default_entrypoint, "tags", ()))):
            stmt, = default_entrypoint.instructions

            out_inames = [v.name for v in stmt.assignee.index_tuple]
            assert out_inames
            outer_iname = out_inames[0]
            if len(out_inames) >= 2:
                inner_iname = out_inames[1]

        elif "iel" in all_inames:
            outer_iname = "iel"

            if "idof" in all_inames:
                inner_iname = "idof"
        elif "i0" in all_inames:
            outer_iname = "i0"

            if "i1" in all_inames:
                inner_iname = "i1"
        else:
            # cannot "fit" the optimization strategy for the provided kernel
            # => bail
            return t_unit

        if inner_iname is not None:
            t_unit = lp.split_iname(t_unit, inner_iname, 16, inner_tag="l.0")
        t_unit = lp.tag_inames(t_unit, {outer_iname: "g.0"})

        self._loopy_transform_cache[orig_t_unit] = t_unit
        return t_unit

    def tag(self, tags: Union[Sequence[Tag], Tag], array):
        # Sorry, not capable.
        return array

    def tag_axis(self, iaxis, tags: Union[Sequence[Tag], Tag], array):
        # Sorry, not capable.
        return array

    def clone(self):
        return type(self)(self.queue, self.allocator, self._wait_event_queue_length)

# }}}

# vim: foldmethod=marker<|MERGE_RESOLUTION|>--- conflicted
+++ resolved
@@ -187,8 +187,6 @@
 
 class _PyOpenCLFakeNumpyLinalgNamespace(BaseFakeNumpyLinalgNamespace):
     def norm(self, ary, ord=None):
-<<<<<<< HEAD
-=======
         from numbers import Number
         import pyopencl.array as cla
 
@@ -202,7 +200,6 @@
                 # mimics numpy's norm computation
                 return self.norm(_flatten_array(ary), ord=2)
 
->>>>>>> 195b9416
         try:
             from meshmode.dof_array import DOFArray
         except ImportError:
