--- conflicted
+++ resolved
@@ -32,14 +32,9 @@
 import numpy as np
 
 from arraycontext.fake_numpy import \
-<<<<<<< HEAD
         BaseFakeNumpyLinalgNamespace
 from arraycontext.loopy import \
         LoopyBasedFakeNumpyNamespace
-=======
-        BaseFakeNumpyNamespace, BaseFakeNumpyLinalgNamespace
-from arraycontext.container import NotAnArrayContainerError, serialize_container
->>>>>>> 33884ae5
 from arraycontext.container.traversal import (
         rec_map_array_container,
         rec_multimap_array_container,
