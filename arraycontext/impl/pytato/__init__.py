--- conflicted
+++ resolved
@@ -133,14 +133,11 @@
     def freeze(self, array):
         import pytato as pt
         import pyopencl.array as cla
-<<<<<<< HEAD
-=======
         import loopy as lp
         from arraycontext.impl.pytato.utils import (_normalize_pt_expr,
                                                     get_cl_axes_from_pt_axes)
         from arraycontext.impl.pyopencl.taggable_cl_array import (to_tagged_cl_array,
                                                                   TaggableCLArray)
->>>>>>> 564adadd
 
         if isinstance(array, TaggableCLArray):
             return array.with_queue(None)
@@ -161,10 +158,6 @@
             raise TypeError("PytatoPyOpenCLArrayContext.freeze invoked with "
                             f"non-pytato array of type '{type(array)}'")
 
-<<<<<<< HEAD
-        from arraycontext.impl.pytato.utils import _normalize_pt_expr
-        normalized_expr, bound_arguments = _normalize_pt_expr(array)
-=======
         # {{{ early exit for 0-sized arrays
 
         if array.size == 0:
@@ -183,14 +176,10 @@
 
         normalized_expr, bound_arguments = _normalize_pt_expr(
                 pt_dict_of_named_arrays)
->>>>>>> 564adadd
 
         try:
             pt_prg = self._freeze_prg_cache[normalized_expr]
         except KeyError:
-<<<<<<< HEAD
-            pt_prg = pt.generate_loopy(normalized_expr, cl_device=self.queue.device)
-=======
             if normalized_expr in self._dag_transform_cache:
                 transformed_dag = self._dag_transform_cache[normalized_expr]
             else:
@@ -201,7 +190,6 @@
                                        options=lp.Options(return_dict=True,
                                                           no_numpy=True),
                                        cl_device=self.queue.device)
->>>>>>> 564adadd
             pt_prg = pt_prg.with_transformed_program(self.transform_loopy_program)
             self._freeze_prg_cache[normalized_expr] = pt_prg
 
@@ -209,15 +197,11 @@
         evt, (cl_array,) = pt_prg(self.queue, **bound_arguments)
         evt.wait()
 
-<<<<<<< HEAD
-        return cl_array.with_queue(None)
-=======
         return to_tagged_cl_array(
             out_dict["_actx_out"].with_queue(None),
             get_cl_axes_from_pt_axes(
                 self._dag_transform_cache[normalized_expr]["_actx_out"].expr.axes),
             array.tags)
->>>>>>> 564adadd
 
     def thaw(self, array):
         import pytato as pt
@@ -250,8 +234,6 @@
                          "transform_loopy_program. Sub-classes are supposed "
                          "to implement it.")
 
-<<<<<<< HEAD
-=======
     def transform_dag(self, dag: "pytato.DictOfNamedArrays"
                       ) -> "pytato.DictOfNamedArrays":
         """
@@ -270,7 +252,6 @@
 
         return dag
 
->>>>>>> 564adadd
     def tag(self, tags: Union[Sequence[Tag], Tag], array):
         return rec_map_array_container(lambda x: x.tagged(tags),
                                        array)
