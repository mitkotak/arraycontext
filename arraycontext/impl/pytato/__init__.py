"""
.. currentmodule:: arraycontext

A :mod:`pytato`-based array context defers the evaluation of an array until its
frozen. The execution contexts for the evaluations are specific to an
:class:`~arraycontext.ArrayContext` type. For ex.
:class:`~arraycontext.PytatoPyOpenCLArrayContext` uses :mod:`pyopencl` to
JIT-compile and execute the array expressions.

Following :mod:`pytato`-based array context are provided:

.. autoclass:: _BasePytatoArrayContext
.. autoclass:: PytatoPyOpenCLArrayContext
.. autoclass:: PytatoJAXArrayContext


Compiling a python callable
^^^^^^^^^^^^^^^^^^^^^^^^^^^

.. automodule:: arraycontext.impl.pytato.compile
"""
__copyright__ = """
Copyright (C) 2020-1 University of Illinois Board of Trustees
"""

__license__ = """
Permission is hereby granted, free of charge, to any person obtaining a copy
of this software and associated documentation files (the "Software"), to deal
in the Software without restriction, including without limitation the rights
to use, copy, modify, merge, publish, distribute, sublicense, and/or sell
copies of the Software, and to permit persons to whom the Software is
furnished to do so, subject to the following conditions:

The above copyright notice and this permission notice shall be included in
all copies or substantial portions of the Software.

THE SOFTWARE IS PROVIDED "AS IS", WITHOUT WARRANTY OF ANY KIND, EXPRESS OR
IMPLIED, INCLUDING BUT NOT LIMITED TO THE WARRANTIES OF MERCHANTABILITY,
FITNESS FOR A PARTICULAR PURPOSE AND NONINFRINGEMENT. IN NO EVENT SHALL THE
AUTHORS OR COPYRIGHT HOLDERS BE LIABLE FOR ANY CLAIM, DAMAGES OR OTHER
LIABILITY, WHETHER IN AN ACTION OF CONTRACT, TORT OR OTHERWISE, ARISING FROM,
OUT OF OR IN CONNECTION WITH THE SOFTWARE OR THE USE OR OTHER DEALINGS IN
THE SOFTWARE.
"""

from arraycontext.context import ArrayContext, _ScalarLike
from arraycontext.container.traversal import rec_map_array_container
import numpy as np
<<<<<<< HEAD
from typing import Any, Callable, Union, Sequence, TYPE_CHECKING, Tuple, Type
from pytools.tag import Tag
=======
from typing import Any, Callable, Union, TYPE_CHECKING, Tuple, Type
from pytools.tag import ToTagSetConvertible
>>>>>>> 8d7c872e
import abc

if TYPE_CHECKING:
    import pytato


class _BasePytatoArrayContext(ArrayContext, abc.ABC):
    """
    An abstract :class:`ArrayContext` that uses :mod:`pytato` data types to
    represent.

    .. automethod:: __init__

    .. automethod:: transform_dag

    .. automethod:: compile
    """
    def __init__(self):
<<<<<<< HEAD
        import pytato as pt
        super().__init__()
        self.array_types = (pt.Array, )
=======
        super().__init__()
>>>>>>> 8d7c872e
        self._freeze_prg_cache = {}
        self._dag_transform_cache = {}

    def _get_fake_numpy_namespace(self):
        from arraycontext.impl.pytato.fake_numpy import PytatoFakeNumpyNamespace
        return PytatoFakeNumpyNamespace(self)

<<<<<<< HEAD
    def clone(self):
        raise NotImplementedError(f".clone() not supported for {type(self)}.")

    def empty(self, shape, dtype):
        raise ValueError("PytatoPyOpenCLArrayContext does not support empty")
=======
    def empty(self, shape, dtype):
        raise ValueError(f"{type(self).__name__} does not support empty")
>>>>>>> 8d7c872e

    def zeros(self, shape, dtype):
        import pytato as pt
        return pt.zeros(shape, dtype)

<<<<<<< HEAD
    def from_numpy(self, array: Union[np.ndarray, _ScalarLike]):
        raise NotImplementedError()

    def to_numpy(self, array):
        raise NotImplementedError()

    def freeze(self, array):
        raise NotImplementedError()

    def thaw(self, array):
        raise NotImplementedError()

=======
>>>>>>> 8d7c872e
    def transform_dag(self, dag: "pytato.DictOfNamedArrays"
                      ) -> "pytato.DictOfNamedArrays":
        """
        Returns a transformed version of *dag*. Sub-classes are supposed to
        override this method to implement context-specific transformations on
        *dag* (most likely to perform domain-specific optimizations). Every
        :mod:`pytato` DAG that is compiled to a GPU-kernel is
        passed through this routine.

        :arg dag: An instance of :class:`pytato.DictOfNamedArrays`
        :returns: A transformed version of *dag*.
        """
        return dag

    def transform_loopy_program(self, t_unit):
<<<<<<< HEAD
        raise ValueError("_BasePytatoArrayContext does not implement "
                         "transform_loopy_program. Sub-classes are supposed "
                         "to implement it.")

    @abc.abstractmethod
    def tag(self, tags: Union[Sequence[Tag], Tag], array):
        pass

    @abc.abstractmethod
    def tag_axis(self, iaxis, tags: Union[Sequence[Tag], Tag], array):
        pass

=======
        raise ValueError(f"{type(self)} does not implement "
                         "transform_loopy_program. Sub-classes are supposed "
                         "to implement it.")

>>>>>>> 8d7c872e
    @abc.abstractproperty
    def frozen_array_types(self) -> Tuple[Type, ...]:
        """
        Returns valid frozen array types for the array context.
        """
        pass

    @abc.abstractmethod
    def einsum(self, spec, *args, arg_names=None, tagged=()):
        pass

    @property
    def permits_inplace_modification(self):
        return False

    @property
    def supports_nonscalar_broadcasting(self):
        return True

    @property
    def permits_advanced_indexing(self):
        return True


class PytatoPyOpenCLArrayContext(_BasePytatoArrayContext):
    """
    A :class:`ArrayContext` that uses :mod:`pytato` data types to represent
    the arrays targeting OpenCL for offloading operations.

    .. attribute:: queue

        A :class:`pyopencl.CommandQueue`.

    .. attribute:: allocator

        A :mod:`pyopencl` memory allocator. Can also be None (default) or False
        to use the default allocator.

    .. automethod:: __init__

    .. automethod:: transform_dag

    .. automethod:: compile
    """

    def __init__(self, queue, allocator=None):
<<<<<<< HEAD
        super().__init__()
        self.queue = queue
        self.allocator = allocator
=======
        import pytato as pt
        import pyopencl.array as cla
        super().__init__()
        self.queue = queue
        self.allocator = allocator
        self.array_types = (pt.Array, cla.Array)
>>>>>>> 8d7c872e

        # unused, but necessary to keep the context alive
        self.context = self.queue.context

    # {{{ ArrayContext interface

    def clone(self):
        return type(self)(self.queue, self.allocator)

    def from_numpy(self, array: Union[np.ndarray, _ScalarLike]):
        import pytato as pt
        import pyopencl.array as cla
        cl_array = cla.to_device(self.queue, array)
        return pt.make_data_wrapper(cl_array)

    def to_numpy(self, array):
        if np.isscalar(array):
            return array

        cl_array = self.freeze(array)
        return cl_array.get(queue=self.queue)

    @property
    def frozen_array_types(self) -> Tuple[Type, ...]:
        import pyopencl.array as cla
        return (cla.Array, )

    def call_loopy(self, program, **kwargs):
        import pytato as pt
        from pytato.scalar_expr import SCALAR_CLASSES
        from pytato.loopy import call_loopy
        from arraycontext.impl.pyopencl.taggable_cl_array import TaggableCLArray

        entrypoint = program.default_entrypoint.name

        # {{{ preprocess args

        processed_kwargs = {}

        for kw, arg in sorted(kwargs.items()):
            if isinstance(arg, (pt.Array,) + SCALAR_CLASSES):
                pass
            elif isinstance(arg, TaggableCLArray):
                arg = self.thaw(arg)
            else:
                raise ValueError(f"call_loopy argument '{kw}' expected to be an"
                                 " instance of 'pytato.Array', 'Number' or"
                                 f"'TaggableCLArray', got '{type(arg)}'")

            processed_kwargs[kw] = arg

        # }}}

        return call_loopy(program, processed_kwargs, entrypoint)

    def freeze(self, array):
        import pytato as pt
        import pyopencl.array as cla
        import loopy as lp
        from arraycontext.impl.pytato.utils import (_normalize_pt_expr,
                                                    get_cl_axes_from_pt_axes)
        from arraycontext.impl.pyopencl.taggable_cl_array import (to_tagged_cl_array,
                                                                  TaggableCLArray)

        if isinstance(array, TaggableCLArray):
            return array.with_queue(None)
        if isinstance(array, cla.Array):
            from warnings import warn
            warn("Freezing pyopencl.array.Array will be deprecated in 2023."
                 " Use `to_tagged_cl_array` to convert the array to"
                 " TaggableCLArray", DeprecationWarning, stacklevel=2)
            return to_tagged_cl_array(array.with_queue(None),
                                      axes=None,
                                      tags=frozenset())
        if isinstance(array, pt.DataWrapper):
            # trivial freeze.
            return to_tagged_cl_array(array.data.with_queue(None),
                                      axes=get_cl_axes_from_pt_axes(array.axes),
                                      tags=array.tags)
        if not isinstance(array, pt.Array):
            raise TypeError(f"{type(self).__name__}.freeze invoked "
                            f"with non-pytato array of type '{type(array)}'")

        # {{{ early exit for 0-sized arrays

        if array.size == 0:
            return to_tagged_cl_array(
                cla.empty(self.queue.context,
                          shape=array.shape,
                          dtype=array.dtype,
                          allocator=self.allocator),
                get_cl_axes_from_pt_axes(array.axes),
                array.tags)

        # }}}

        pt_dict_of_named_arrays = pt.make_dict_of_named_arrays(
                {"_actx_out": array})

        normalized_expr, bound_arguments = _normalize_pt_expr(
                pt_dict_of_named_arrays)

        try:
            pt_prg = self._freeze_prg_cache[normalized_expr]
        except KeyError:
            if normalized_expr in self._dag_transform_cache:
                transformed_dag = self._dag_transform_cache[normalized_expr]
            else:
                transformed_dag = self.transform_dag(normalized_expr)
                self._dag_transform_cache[normalized_expr] = transformed_dag

            pt_prg = pt.generate_loopy(transformed_dag,
                                       options=lp.Options(return_dict=True,
                                                          no_numpy=True),
                                       cl_device=self.queue.device)
            pt_prg = pt_prg.with_transformed_program(self.transform_loopy_program)
            self._freeze_prg_cache[normalized_expr] = pt_prg

        assert len(pt_prg.bound_arguments) == 0
        evt, out_dict = pt_prg(self.queue, **bound_arguments)
        evt.wait()

        return to_tagged_cl_array(
            out_dict["_actx_out"].with_queue(None),
            get_cl_axes_from_pt_axes(
                self._dag_transform_cache[normalized_expr]["_actx_out"].expr.axes),
            array.tags)

    def thaw(self, array):
        import pytato as pt
        from .utils import get_pt_axes_from_cl_axes
        from arraycontext.impl.pyopencl.taggable_cl_array import (TaggableCLArray,
                                                                  to_tagged_cl_array)
        import pyopencl.array as cl_array

        if isinstance(array, TaggableCLArray):
            pass
        elif isinstance(array, cl_array.Array):
            array = to_tagged_cl_array(array, axes=None, tags=frozenset())
        else:
            raise TypeError(f"{type(self).__name__}.thaw expects "
                            "'TaggableCLArray' or 'cl.array.Array' got "
                            f"{type(array)}.")

        return pt.make_data_wrapper(array.with_queue(self.queue),
                                    axes=get_pt_axes_from_cl_axes(array.axes),
                                    tags=array.tags)

    # }}}

    def compile(self, f: Callable[..., Any]) -> Callable[..., Any]:
        from .compile import LazilyPyOpenCLCompilingFunctionCaller
        return LazilyPyOpenCLCompilingFunctionCaller(self, f)

    def transform_dag(self, dag: "pytato.DictOfNamedArrays"
                      ) -> "pytato.DictOfNamedArrays":
        import pytato as pt
        dag = pt.transform.materialize_with_mpms(dag)
        return dag

    def tag(self, tags: ToTagSetConvertible, array):
        return rec_map_array_container(lambda x: x.tagged(tags),
                                       array)

    def tag_axis(self, iaxis, tags: ToTagSetConvertible, array):
        return rec_map_array_container(
            lambda x: x.with_tagged_axis(iaxis, tags),
            array)

    def einsum(self, spec, *args, arg_names=None, tagged=()):
        import pyopencl.array as cla
        import pytato as pt
        from arraycontext.impl.pyopencl.taggable_cl_array import (TaggableCLArray,
                                                                  to_tagged_cl_array)
        if arg_names is None:
            arg_names = (None,) * len(args)

        def preprocess_arg(name, arg):
            if isinstance(arg, TaggableCLArray):
                ary = self.thaw(arg)
            elif isinstance(arg, cla.Array):
                from warnings import warn
                warn("Passing pyopencl.array.Array to einsum will be "
                     "deprecated in 2023."
                     " Use `to_tagged_cl_array` to convert the array to"
                     " TaggableCLArray.", DeprecationWarning, stacklevel=2)
                ary = self.thaw(to_tagged_cl_array(arg,
                                                   axes=None,
                                                   tags=frozenset()))
            else:
                assert isinstance(arg, pt.Array)
                ary = arg

            if name is not None:
                from pytato.tags import PrefixNamed

                # Tagging Placeholders with naming-related tags is pointless:
                # They already have names. It's also counterproductive, as
                # multiple placeholders with the same name that are not
                # also the same object are not allowed, and this would produce
                # a different Placeholder object of the same name.
                if not isinstance(ary, pt.Placeholder):
                    ary = ary.tagged(PrefixNamed(name))

            return ary

        return pt.einsum(spec, *[
            preprocess_arg(name, arg)
            for name, arg in zip(arg_names, args)
            ])


class PytatoJAXArrayContext(_BasePytatoArrayContext):
    """
<<<<<<< HEAD
    An arraycontext that uses a :mod:`pytato` to represent the thawed state of
    the arrays and compiles the expressions using
    :mod:`pytato.target.python.JAXPythonTarget`.
    """

=======
    An arraycontext that uses :mod:`pytato` to represent the thawed state of
    the arrays and compiles the expressions using
    :class:`pytato.target.python.JAXPythonTarget`.
    """

    def __init__(self):
        import pytato as pt
        from jax.numpy import DeviceArray
        super().__init__()
        self.array_types = (pt.Array, DeviceArray)

>>>>>>> 8d7c872e
    def clone(self):
        return type(self)()

    def from_numpy(self, array: Union[np.ndarray, _ScalarLike]):
        import jax
        import pytato as pt
        return pt.make_data_wrapper(jax.device_put(array))

    def to_numpy(self, array):
        if np.isscalar(array):
            return array

        import jax
        return jax.device_get(self.freeze(array))

    @property
    def frozen_array_types(self) -> Tuple[Type, ...]:
        from jax.numpy import DeviceArray
        return (DeviceArray, )

    def call_loopy(self, program, **kwargs):
        raise ValueError(f"{type(self)} does not support calling loopy.")

    def freeze(self, array):
        import pytato as pt
        from jax.numpy import DeviceArray

        if isinstance(array, DeviceArray):
            return array.block_until_ready()
        if not isinstance(array, pt.Array):
            raise TypeError(f"{type(self)}.freeze invoked with "
                            f"non-pytato array of type '{type(array)}'")

        from arraycontext.impl.pytato.utils import _normalize_pt_expr
        pt_dict_of_named_arrays = pt.make_dict_of_named_arrays(
                {"_actx_out": array})

        normalized_expr, bound_arguments = _normalize_pt_expr(
                pt_dict_of_named_arrays)

        try:
            pt_prg = self._freeze_prg_cache[normalized_expr]
        except KeyError:
            pt_prg = pt.generate_jax(self.transform_dag(normalized_expr),
                                     jit=True)
            self._freeze_prg_cache[normalized_expr] = pt_prg

        assert len(pt_prg.bound_arguments) == 0
        out_dict = pt_prg(**bound_arguments)

        return out_dict["_actx_out"].block_until_ready()

    def thaw(self, array):
        import pytato as pt
<<<<<<< HEAD
        from jax.numpy import DeviceArray

        if not isinstance(array, DeviceArray):
=======

        if not isinstance(array, self.frozen_array_types):
>>>>>>> 8d7c872e
            raise TypeError(f"{type(self)}.thaw expects jax device arrays, got "
                            f"{type(array)}")

        return pt.make_data_wrapper(array)

    def compile(self, f: Callable[..., Any]) -> Callable[..., Any]:
        from .compile import LazilyJAXCompilingFunctionCaller
        return LazilyJAXCompilingFunctionCaller(self, f)

<<<<<<< HEAD
    def tag(self, tags: Union[Sequence[Tag], Tag], array):
=======
    def tag(self, tags: ToTagSetConvertible, array):
>>>>>>> 8d7c872e
        import pytato as pt
        from jax.numpy import DeviceArray

        def _rec_tag(ary):
            if isinstance(ary, DeviceArray):
                return ary
            else:
                assert isinstance(ary, pt.Array)
                return ary.tagged(tags)

        return rec_map_array_container(_rec_tag, array)

<<<<<<< HEAD
    def tag_axis(self, iaxis, tags: Union[Sequence[Tag], Tag], array):
=======
    def tag_axis(self, iaxis, tags: ToTagSetConvertible, array):
>>>>>>> 8d7c872e
        import pytato as pt
        from jax.numpy import DeviceArray

        def _rec_tag_axis(ary):
            if isinstance(ary, DeviceArray):
                return ary
            else:
                assert isinstance(ary, pt.Array)
                return ary.with_tagged_axis(iaxis, tags)

        return rec_map_array_container(_rec_tag_axis,
                                       array)

    def einsum(self, spec, *args, arg_names=None, tagged=()):
        import pytato as pt
        from jax.numpy import DeviceArray
        if arg_names is None:
            arg_names = (None,) * len(args)

        def preprocess_arg(name, arg):
            if isinstance(arg, DeviceArray):
                ary = self.thaw(arg)
            else:
                assert isinstance(arg, pt.Array)
                ary = arg

            if name is not None:
                from pytato.tags import PrefixNamed

                # Tagging Placeholders with naming-related tags is pointless:
                # They already have names. It's also counterproductive, as
                # multiple placeholders with the same name that are not
                # also the same object are not allowed, and this would produce
                # a different Placeholder object of the same name.
                if not isinstance(ary, pt.Placeholder):
                    ary = ary.tagged(PrefixNamed(name))

            return ary

        return pt.einsum(spec, *[
            preprocess_arg(name, arg)
            for name, arg in zip(arg_names, args)
            ])<|MERGE_RESOLUTION|>--- conflicted
+++ resolved
@@ -46,13 +46,8 @@
 from arraycontext.context import ArrayContext, _ScalarLike
 from arraycontext.container.traversal import rec_map_array_container
 import numpy as np
-<<<<<<< HEAD
-from typing import Any, Callable, Union, Sequence, TYPE_CHECKING, Tuple, Type
-from pytools.tag import Tag
-=======
 from typing import Any, Callable, Union, TYPE_CHECKING, Tuple, Type
 from pytools.tag import ToTagSetConvertible
->>>>>>> 8d7c872e
 import abc
 
 if TYPE_CHECKING:
@@ -71,13 +66,7 @@
     .. automethod:: compile
     """
     def __init__(self):
-<<<<<<< HEAD
-        import pytato as pt
         super().__init__()
-        self.array_types = (pt.Array, )
-=======
-        super().__init__()
->>>>>>> 8d7c872e
         self._freeze_prg_cache = {}
         self._dag_transform_cache = {}
 
@@ -85,36 +74,13 @@
         from arraycontext.impl.pytato.fake_numpy import PytatoFakeNumpyNamespace
         return PytatoFakeNumpyNamespace(self)
 
-<<<<<<< HEAD
-    def clone(self):
-        raise NotImplementedError(f".clone() not supported for {type(self)}.")
-
-    def empty(self, shape, dtype):
-        raise ValueError("PytatoPyOpenCLArrayContext does not support empty")
-=======
     def empty(self, shape, dtype):
         raise ValueError(f"{type(self).__name__} does not support empty")
->>>>>>> 8d7c872e
 
     def zeros(self, shape, dtype):
         import pytato as pt
         return pt.zeros(shape, dtype)
 
-<<<<<<< HEAD
-    def from_numpy(self, array: Union[np.ndarray, _ScalarLike]):
-        raise NotImplementedError()
-
-    def to_numpy(self, array):
-        raise NotImplementedError()
-
-    def freeze(self, array):
-        raise NotImplementedError()
-
-    def thaw(self, array):
-        raise NotImplementedError()
-
-=======
->>>>>>> 8d7c872e
     def transform_dag(self, dag: "pytato.DictOfNamedArrays"
                       ) -> "pytato.DictOfNamedArrays":
         """
@@ -130,25 +96,10 @@
         return dag
 
     def transform_loopy_program(self, t_unit):
-<<<<<<< HEAD
-        raise ValueError("_BasePytatoArrayContext does not implement "
-                         "transform_loopy_program. Sub-classes are supposed "
-                         "to implement it.")
-
-    @abc.abstractmethod
-    def tag(self, tags: Union[Sequence[Tag], Tag], array):
-        pass
-
-    @abc.abstractmethod
-    def tag_axis(self, iaxis, tags: Union[Sequence[Tag], Tag], array):
-        pass
-
-=======
         raise ValueError(f"{type(self)} does not implement "
                          "transform_loopy_program. Sub-classes are supposed "
                          "to implement it.")
 
->>>>>>> 8d7c872e
     @abc.abstractproperty
     def frozen_array_types(self) -> Tuple[Type, ...]:
         """
@@ -195,18 +146,12 @@
     """
 
     def __init__(self, queue, allocator=None):
-<<<<<<< HEAD
-        super().__init__()
-        self.queue = queue
-        self.allocator = allocator
-=======
         import pytato as pt
         import pyopencl.array as cla
         super().__init__()
         self.queue = queue
         self.allocator = allocator
         self.array_types = (pt.Array, cla.Array)
->>>>>>> 8d7c872e
 
         # unused, but necessary to keep the context alive
         self.context = self.queue.context
@@ -421,13 +366,6 @@
 
 class PytatoJAXArrayContext(_BasePytatoArrayContext):
     """
-<<<<<<< HEAD
-    An arraycontext that uses a :mod:`pytato` to represent the thawed state of
-    the arrays and compiles the expressions using
-    :mod:`pytato.target.python.JAXPythonTarget`.
-    """
-
-=======
     An arraycontext that uses :mod:`pytato` to represent the thawed state of
     the arrays and compiles the expressions using
     :class:`pytato.target.python.JAXPythonTarget`.
@@ -439,7 +377,6 @@
         super().__init__()
         self.array_types = (pt.Array, DeviceArray)
 
->>>>>>> 8d7c872e
     def clone(self):
         return type(self)()
 
@@ -494,14 +431,8 @@
 
     def thaw(self, array):
         import pytato as pt
-<<<<<<< HEAD
-        from jax.numpy import DeviceArray
-
-        if not isinstance(array, DeviceArray):
-=======
 
         if not isinstance(array, self.frozen_array_types):
->>>>>>> 8d7c872e
             raise TypeError(f"{type(self)}.thaw expects jax device arrays, got "
                             f"{type(array)}")
 
@@ -511,11 +442,7 @@
         from .compile import LazilyJAXCompilingFunctionCaller
         return LazilyJAXCompilingFunctionCaller(self, f)
 
-<<<<<<< HEAD
-    def tag(self, tags: Union[Sequence[Tag], Tag], array):
-=======
     def tag(self, tags: ToTagSetConvertible, array):
->>>>>>> 8d7c872e
         import pytato as pt
         from jax.numpy import DeviceArray
 
@@ -528,11 +455,7 @@
 
         return rec_map_array_container(_rec_tag, array)
 
-<<<<<<< HEAD
-    def tag_axis(self, iaxis, tags: Union[Sequence[Tag], Tag], array):
-=======
     def tag_axis(self, iaxis, tags: ToTagSetConvertible, array):
->>>>>>> 8d7c872e
         import pytato as pt
         from jax.numpy import DeviceArray
 
