"""
.. autoclass:: BaseLazilyCompilingFunctionCaller
.. autoclass:: LazilyPyOpenCLCompilingFunctionCaller
.. autoclass:: LazilyJAXCompilingFunctionCaller
.. autoclass:: CompiledFunction
.. autoclass:: FromArrayContextCompile
"""
__copyright__ = """
Copyright (C) 2020-1 University of Illinois Board of Trustees
"""

__license__ = """
Permission is hereby granted, free of charge, to any person obtaining a copy
of this software and associated documentation files (the "Software"), to deal
in the Software without restriction, including without limitation the rights
to use, copy, modify, merge, publish, distribute, sublicense, and/or sell
copies of the Software, and to permit persons to whom the Software is
furnished to do so, subject to the following conditions:

The above copyright notice and this permission notice shall be included in
all copies or substantial portions of the Software.

THE SOFTWARE IS PROVIDED "AS IS", WITHOUT WARRANTY OF ANY KIND, EXPRESS OR
IMPLIED, INCLUDING BUT NOT LIMITED TO THE WARRANTIES OF MERCHANTABILITY,
FITNESS FOR A PARTICULAR PURPOSE AND NONINFRINGEMENT. IN NO EVENT SHALL THE
AUTHORS OR COPYRIGHT HOLDERS BE LIABLE FOR ANY CLAIM, DAMAGES OR OTHER
LIABILITY, WHETHER IN AN ACTION OF CONTRACT, TORT OR OTHERWISE, ARISING FROM,
OUT OF OR IN CONNECTION WITH THE SOFTWARE OR THE USE OR OTHER DEALINGS IN
THE SOFTWARE.
"""

<<<<<<< HEAD
from arraycontext.container import ArrayContainer, is_array_container_type
=======
from arraycontext.container import (ArrayContainer, is_array_container_type,
                                    ArrayT)
>>>>>>> 8d7c872e
from arraycontext.impl.pytato import (_BasePytatoArrayContext,
                                      PytatoJAXArrayContext,
                                      PytatoPyOpenCLArrayContext)
from arraycontext.container.traversal import rec_keyed_map_array_container

import abc
import numpy as np
from typing import Any, Callable, Tuple, Dict, Mapping, FrozenSet, Type
from dataclasses import dataclass, field
from pyrsistent import pmap, PMap

import pytato as pt
import itertools
from pytools.tag import Tag

from pytools import ProcessLogger

import logging
logger = logging.getLogger(__name__)


class FromArrayContextCompile(Tag):
    """
    Tagged to the entrypoint kernel of every translation unit that is generated
    by :meth:`~arraycontext.PytatoPyOpenCLArrayContext.compile`.

    Typically this tag serves as a branch condition in implementing a
    specialized transform strategy for kernels compiled by
    :meth:`~arraycontext.PytatoPyOpenCLArrayContext.compile`.
    """


# {{{ helper classes: AbstractInputDescriptor

class AbstractInputDescriptor:
    """
    Used internally in :class:`BaseLazilyCompilingFunctionCaller` to characterize
    an input.
    """
    def __eq__(self, other):
        raise NotImplementedError

    def __hash__(self):
        raise NotImplementedError


@dataclass(frozen=True, eq=True)
class ScalarInputDescriptor(AbstractInputDescriptor):
    dtype: np.dtype


@dataclass(frozen=True, eq=True)
class LeafArrayDescriptor(AbstractInputDescriptor):
    dtype: np.dtype
    shape: pt.array.ShapeType

# }}}


def _ary_container_key_stringifier(keys: Tuple[Any, ...]) -> str:
    """
    Helper for :meth:`BaseLazilyCompilingFunctionCaller.__call__`. Stringifies an
    array-container's component's key. Goals of this routine:

    * No two different keys should have the same stringification
    * Stringified key must a valid identifier according to :meth:`str.isidentifier`
    * (informal) Shorter identifiers are preferred
    """
    def _rec_str(key: Any) -> str:
        if isinstance(key, (str, int)):
            return str(key)
        elif isinstance(key, tuple):
            # t in '_actx_t': stands for tuple
            return "_actx_t" + "_".join(_rec_str(k) for k in key) + "_actx_endt"
        else:
            raise NotImplementedError("Key-stringication unimplemented for "
                                      f"'{type(key).__name__}'.")

    return "_".join(_rec_str(key) for key in keys)


def _get_arg_id_to_arg_and_arg_id_to_descr(args: Tuple[Any, ...],
                                           kwargs: Mapping[str, Any]
                                           ) -> "Tuple[PMap[Tuple[Any, ...],\
                                                            Any],\
                                                       PMap[Tuple[Any, ...],\
                                                            AbstractInputDescriptor]\
                                                       ]":
    """
    Helper for :meth:`BaseLazilyCompilingFunctionCaller.__call__`. Extracts
    mappings from argument id to argument values and from argument id to
    :class:`AbstractInputDescriptor`. See
    :attr:`CompiledFunction.input_id_to_name_in_program` for argument-id's
    representation.
    """
    arg_id_to_arg: Dict[Tuple[Any, ...], Any] = {}
    arg_id_to_descr: Dict[Tuple[Any, ...], AbstractInputDescriptor] = {}

    for kw, arg in itertools.chain(enumerate(args),
                                   kwargs.items()):
        if np.isscalar(arg):
            arg_id = (kw,)
            arg_id_to_arg[arg_id] = arg
            arg_id_to_descr[arg_id] = ScalarInputDescriptor(np.dtype(type(arg)))
        elif is_array_container_type(arg.__class__):
            def id_collector(keys, ary):
                arg_id = (kw,) + keys
                arg_id_to_arg[arg_id] = ary
                arg_id_to_descr[arg_id] = LeafArrayDescriptor(np.dtype(ary.dtype),
                                                              ary.shape)
                return ary

            rec_keyed_map_array_container(id_collector, arg)
        elif isinstance(arg, pt.Array):
            arg_id = (kw,)
            arg_id_to_arg[arg_id] = arg
            arg_id_to_descr[arg_id] = LeafArrayDescriptor(np.dtype(arg.dtype),
                                                          arg.shape)
        else:
            raise ValueError("Argument to a compiled operator should be"
                             " either a scalar, pt.Array or an array container. Got"
                             f" '{arg}'.")

    return pmap(arg_id_to_arg), pmap(arg_id_to_descr)


def _to_input_for_compiled(ary: ArrayT, actx: PytatoPyOpenCLArrayContext):
    """
<<<<<<< HEAD
=======
    Preprocess *ary* before turning it into a :class:`pytato.array.Placeholder`
    in :meth:`LazilyCompilingFunctionCaller.__call__`.

    Preprocessing here refers to:

    - Metadata Inference that is supplied via *actx*\'s
      :meth:`PytatoPyOpenCLArrayContext.transform_dag`.
    """
    import pyopencl.array as cla
    from arraycontext.impl.pyopencl.taggable_cl_array import (to_tagged_cl_array,
                                                              TaggableCLArray)
    if isinstance(ary, pt.Array):
        dag = pt.make_dict_of_named_arrays({"_actx_out": ary})
        # Transform the DAG to give metadata inference a chance to do its job
        return actx.transform_dag(dag)["_actx_out"].expr
    elif isinstance(ary, TaggableCLArray):
        return ary
    elif isinstance(ary, cla.Array):
        from warnings import warn
        warn("Passing pyopencl.array.Array to a compiled callable"
             " is deprecated and will stop working in 2023."
             " Use `to_tagged_cl_array` to convert the array to"
             " TaggableCLArray", DeprecationWarning, stacklevel=2)

        return to_tagged_cl_array(ary,
                                  axes=None,
                                  tags=frozenset())
    else:
        raise NotImplementedError(type(ary))


def _get_f_placeholder_args(arg, kw, arg_id_to_name, actx):
    """
>>>>>>> 8d7c872e
    Helper for :class:`BaseLazilyCompilingFunctionCaller.__call__`. Returns the
    placeholder version of an argument to
    :attr:`BaseLazilyCompilingFunctionCaller.f`.
    """
    if np.isscalar(arg):
        name = arg_id_to_name[(kw,)]
        return pt.make_placeholder(name, (), np.dtype(type(arg)))
    elif isinstance(arg, pt.Array):
        name = arg_id_to_name[(kw,)]
        # Transform the DAG to give metadata inference a chance to do its job
        arg = _to_input_for_compiled(arg, actx)
        return pt.make_placeholder(name, arg.shape, arg.dtype,
                                   axes=arg.axes,
                                   tags=arg.tags)
    elif is_array_container_type(arg.__class__):
        def _rec_to_placeholder(keys, ary):
            name = arg_id_to_name[(kw,) + keys]
            # Transform the DAG to give metadata inference a chance to do its job
            ary = _to_input_for_compiled(ary, actx)
            return pt.make_placeholder(name,
                                       ary.shape,
                                       ary.dtype,
                                       axes=ary.axes,
                                       tags=ary.tags)

        return rec_keyed_map_array_container(_rec_to_placeholder, arg)
    else:
        raise NotImplementedError(type(arg))


@dataclass
class BaseLazilyCompilingFunctionCaller:
    """
    Records a side-effect-free callable :attr:`f` that can be specialized for
    the input types with which :meth:`__call__` is invoked.

    .. attribute:: f

        The callable that will be called to obtain :mod:`pytato` DAGs.

    .. automethod:: __call__
    """

    actx: _BasePytatoArrayContext
    f: Callable[..., Any]
    program_cache: Dict["PMap[Tuple[Any, ...], AbstractInputDescriptor]",
                        "CompiledFunction"] = field(default_factory=lambda: {})

    # {{{ abstract interface

    def _dag_to_transformed_pytato_prg(self, dict_of_named_arrays):
        raise NotImplementedError

    @property
    def compiled_function_returning_array_container_class(
            self) -> Type["CompiledFunction"]:
        raise NotImplementedError

    @property
    def compiled_function_returning_array_class(self) -> Type["CompiledFunction"]:
        raise NotImplementedError

    # }}}

    def _dag_to_compiled_func(self, ary_or_dict_of_named_arrays,
            input_id_to_name_in_program, output_id_to_name_in_program,
            output_template):
        if isinstance(ary_or_dict_of_named_arrays, pt.Array):
            output_id = "_pt_out"
            dict_of_named_arrays = pt.make_dict_of_named_arrays(
                {output_id: ary_or_dict_of_named_arrays})
            pytato_program, name_in_program_to_tags, name_in_program_to_axes = (
                self._dag_to_transformed_pytato_prg(dict_of_named_arrays))
            return self.compiled_function_returning_array_class(
                self.actx, pytato_program,
                input_id_to_name_in_program=input_id_to_name_in_program,
                output_tags=name_in_program_to_tags[output_id],
                output_axes=name_in_program_to_axes[output_id],
                output_name=output_id)
        elif isinstance(ary_or_dict_of_named_arrays, pt.DictOfNamedArrays):
            pytato_program, name_in_program_to_tags, name_in_program_to_axes = (
                self._dag_to_transformed_pytato_prg(ary_or_dict_of_named_arrays))
            return self.compiled_function_returning_array_container_class(
                    self.actx, pytato_program,
                    input_id_to_name_in_program=input_id_to_name_in_program,
                    output_id_to_name_in_program=output_id_to_name_in_program,
                    name_in_program_to_tags=name_in_program_to_tags,
                    name_in_program_to_axes=name_in_program_to_axes,
                    output_template=output_template)
        else:
            raise NotImplementedError(type(ary_or_dict_of_named_arrays))

    def __call__(self, *args: Any, **kwargs: Any) -> Any:
        """
        Returns the result of :attr:`~BaseLazilyCompilingFunctionCaller.f`'s
        function application on *args*.

        Before applying :attr:`~BaseLazilyCompilingFunctionCaller.f`, it is compiled
        to a :mod:`pytato` DAG that would apply
        :attr:`~BaseLazilyCompilingFunctionCaller.f` with *args* in a lazy-sense.
        The intermediary pytato DAG for *args* is memoized in *self*.
        """
        arg_id_to_arg, arg_id_to_descr = _get_arg_id_to_arg_and_arg_id_to_descr(
            args, kwargs)

        try:
            compiled_f = self.program_cache[arg_id_to_descr]
        except KeyError:
            pass
        else:
            return compiled_f(arg_id_to_arg)

        dict_of_named_arrays = {}
        output_id_to_name_in_program = {}
        input_id_to_name_in_program = {
            arg_id: f"_actx_in_{_ary_container_key_stringifier(arg_id)}"
            for arg_id in arg_id_to_arg}

        output_template = self.f(
                *[_get_f_placeholder_args(arg, iarg,
                                          input_id_to_name_in_program, self.actx)
                    for iarg, arg in enumerate(args)],
                **{kw: _get_f_placeholder_args(arg, kw,
                                               input_id_to_name_in_program,
                                               self.actx)
                    for kw, arg in kwargs.items()})

        if (not (is_array_container_type(output_template.__class__)
                 or isinstance(output_template, pt.Array))):
            # TODO: We could possibly just short-circuit this interface if the
            # returned type is a scalar. Not sure if it's worth it though.
            raise NotImplementedError(
                f"Function '{self.f.__name__}' to be compiled "
                "did not return an array container or pt.Array,"
                f" but an instance of '{output_template.__class__}' instead.")

        def _as_dict_of_named_arrays(keys, ary):
            name = "_pt_out_" + "_".join(str(key)
                                         for key in keys)
            output_id_to_name_in_program[keys] = name
            dict_of_named_arrays[name] = ary
            return ary

        rec_keyed_map_array_container(_as_dict_of_named_arrays,
                                      output_template)

        compiled_func = self._dag_to_compiled_func(
                pt.make_dict_of_named_arrays(dict_of_named_arrays),
                input_id_to_name_in_program=input_id_to_name_in_program,
                output_id_to_name_in_program=output_id_to_name_in_program,
                output_template=output_template)

        self.program_cache[arg_id_to_descr] = compiled_func
        return compiled_func(arg_id_to_arg)


class LazilyPyOpenCLCompilingFunctionCaller(BaseLazilyCompilingFunctionCaller):
    @property
    def compiled_function_returning_array_container_class(
            self) -> Type["CompiledFunction"]:
        return CompiledPyOpenCLFunctionReturningArrayContainer

    @property
    def compiled_function_returning_array_class(self) -> Type["CompiledFunction"]:
        return CompiledPyOpenCLFunctionReturningArray

    def _dag_to_transformed_pytato_prg(self, dict_of_named_arrays):
        from pytato.target.loopy import BoundPyOpenCLProgram

        import loopy as lp

        with ProcessLogger(logger, "transform_dag"):
            pt_dict_of_named_arrays = self.actx.transform_dag(dict_of_named_arrays)

        name_in_program_to_tags = {
            name: out.tags
            for name, out in pt_dict_of_named_arrays._data.items()}
        name_in_program_to_axes = {
            name: out.axes
            for name, out in pt_dict_of_named_arrays._data.items()}

        with ProcessLogger(logger, "generate_loopy"):
            pytato_program = pt.generate_loopy(pt_dict_of_named_arrays,
                                               options=lp.Options(
                                                   return_dict=True,
                                                   no_numpy=True),
                                               # pylint: disable=no-member
                                               cl_device=self.actx.queue.device)
            assert isinstance(pytato_program, BoundPyOpenCLProgram)

        with ProcessLogger(logger, "transform_loopy_program"):

            pytato_program = (pytato_program
                              .with_transformed_program(
                                  lambda x: x.with_kernel(
                                      x.default_entrypoint
                                      .tagged(FromArrayContextCompile()))))

            pytato_program = (pytato_program
                              .with_transformed_program(self
                                                        .actx
                                                        .transform_loopy_program))
<<<<<<< HEAD

        return pytato_program, name_in_program_to_tags, name_in_program_to_axes


# {{{ preserve back compat

=======

        return pytato_program, name_in_program_to_tags, name_in_program_to_axes


# {{{ preserve back compat

>>>>>>> 8d7c872e
class LazilyCompilingFunctionCaller(LazilyPyOpenCLCompilingFunctionCaller):
    def __new__(cls, *args, **kwargs):
        from warnings import warn
        warn("LazilyCompilingFunctionCaller has been renamed to"
             " LazilyPyOpenCLCompilingFunctionCaller. This will be"
             " an error in 2023.", DeprecationWarning, stacklevel=2)
        return super(LazilyCompilingFunctionCaller, cls).__new__(cls)

    def _dag_to_transformed_loopy_prg(self, dict_of_named_arrays):
        from warnings import warn
        warn("_dag_to_transformed_loopy_prg has been renamed to"
             " _dag_to_transformed_pytato_prg. This will be"
             " an error in 2023.", DeprecationWarning, stacklevel=2)
        return super()._dag_to_transformed_pytato_prg(dict_of_named_arrays)

# }}}


class LazilyJAXCompilingFunctionCaller(BaseLazilyCompilingFunctionCaller):
    @property
    def compiled_function_returning_array_container_class(
            self) -> Type["CompiledFunction"]:
        return CompiledJAXFunctionReturningArrayContainer

    @property
    def compiled_function_returning_array_class(self) -> Type["CompiledFunction"]:
        return CompiledJAXFunctionReturningArray

    def _dag_to_transformed_pytato_prg(self, dict_of_named_arrays):

        with ProcessLogger(logger, "transform_dag"):
            pt_dict_of_named_arrays = self.actx.transform_dag(dict_of_named_arrays)

        name_in_program_to_tags = {
            name: out.tags
            for name, out in pt_dict_of_named_arrays._data.items()}
        name_in_program_to_axes = {
            name: out.axes
            for name, out in pt_dict_of_named_arrays._data.items()}

        with ProcessLogger(logger, "generate_jax"):
            pytato_program = pt.generate_jax(pt_dict_of_named_arrays, jit=True)

        return pytato_program, name_in_program_to_tags, name_in_program_to_axes


def _args_to_device_buffers(actx, input_id_to_name_in_program, arg_id_to_arg):
    input_kwargs_for_loopy = {}

    for arg_id, arg in arg_id_to_arg.items():
        if np.isscalar(arg):
            if isinstance(actx, PytatoPyOpenCLArrayContext):
                import pyopencl.array as cla
                arg = cla.to_device(actx.queue, np.array(arg))
            elif isinstance(actx, PytatoJAXArrayContext):
                import jax
                arg = jax.device_put(arg)
            else:
                raise NotImplementedError(type(actx))

        elif isinstance(arg, pt.array.DataWrapper):
            # got a Datawrapper => simply gets its data
            arg = arg.data
        elif isinstance(arg, actx.frozen_array_types):
            # got a frozen array  => do nothing
            pass
        elif isinstance(arg, pt.Array):
            # got an array expression => evaluate it
            arg = actx.freeze(arg)
        else:
            raise NotImplementedError(type(arg))

        input_kwargs_for_loopy[input_id_to_name_in_program[arg_id]] = arg

    return input_kwargs_for_loopy


def _args_to_cl_buffers(actx, input_id_to_name_in_program, arg_id_to_arg):
    from warnings import warn
    warn("_args_to_cl_buffer has been renamed to"
         " _args_to_device_buffers. This will be"
         " an error in 2023.", DeprecationWarning, stacklevel=2)
    return _args_to_device_buffers(actx, input_id_to_name_in_program,
                                   arg_id_to_arg)


class CompiledFunction(abc.ABC):
    """
    A callable which captures the :class:`pytato.target.BoundProgram`  resulting
    from calling :attr:`~BaseLazilyCompilingFunctionCaller.f` with a given set of
    input types, and generating :mod:`loopy` IR from it.

    .. attribute:: pytato_program

    .. attribute:: input_id_to_name_in_program

        A mapping from input id to the placeholder name in
        :attr:`CompiledFunction.pytato_program`. Input id is represented as the
        position of :attr:`~BaseLazilyCompilingFunctionCaller.f`'s argument augmented
        with the leaf array's key if the argument is an array container.


    .. automethod:: __call__
    """

    @abc.abstractmethod
    def __call__(self, arg_id_to_arg) -> Any:
        """
        :arg arg_id_to_arg: Mapping from input id to the passed argument. See
            :attr:`CompiledFunction.input_id_to_name_in_program` for input id's
            representation.
        """
        pass


@dataclass(frozen=True)
class CompiledPyOpenCLFunctionReturningArrayContainer(CompiledFunction):
    """
    .. attribute:: output_id_to_name_in_program

        A mapping from output id to the name of
        :class:`pytato.array.NamedArray` in
        :attr:`CompiledFunction.pytato_program`. Output id is represented by
        the key of a leaf array in the array container
        :attr:`CompiledFunction.output_template`.

    .. attribute:: output_template

       An instance of :class:`arraycontext.ArrayContainer` that is the return
       type of the callable.
    """
    actx: PytatoPyOpenCLArrayContext
    pytato_program: pt.target.BoundProgram
    input_id_to_name_in_program: Mapping[Tuple[Any, ...], str]
    output_id_to_name_in_program: Mapping[Tuple[Any, ...], str]
    name_in_program_to_tags: Mapping[str, FrozenSet[Tag]]
    name_in_program_to_axes: Mapping[str, Tuple[pt.Axis, ...]]
    output_template: ArrayContainer

    def __call__(self, arg_id_to_arg) -> ArrayContainer:
        from arraycontext.impl.pyopencl.taggable_cl_array import to_tagged_cl_array
        from .utils import get_cl_axes_from_pt_axes

        input_kwargs_for_loopy = _args_to_device_buffers(
                self.actx, self.input_id_to_name_in_program, arg_id_to_arg)

        evt, out_dict = self.pytato_program(queue=self.actx.queue,
                                            allocator=self.actx.allocator,
                                            **input_kwargs_for_loopy)

        # FIXME Kernels (for now) allocate tons of memory in temporaries. If we
        # race too far ahead with enqueuing, there is a distinct risk of
        # running out of memory. This mitigates that risk a bit, for now.
        evt.wait()

        def to_output_template(keys, _):
            name_in_program = self.output_id_to_name_in_program[keys]
            return self.actx.thaw(to_tagged_cl_array(
                out_dict[name_in_program],
                axes=get_cl_axes_from_pt_axes(
                    self.name_in_program_to_axes[name_in_program]),
                tags=self.name_in_program_to_tags[name_in_program]))

        return rec_keyed_map_array_container(to_output_template,
                                             self.output_template)


@dataclass(frozen=True)
class CompiledPyOpenCLFunctionReturningArray(CompiledFunction):
    """
    .. attribute:: output_name_in_program

        Name of the output array in the program.
    """
    actx: PytatoPyOpenCLArrayContext
    pytato_program: pt.target.BoundProgram
    input_id_to_name_in_program: Mapping[Tuple[Any, ...], str]
    output_tags: FrozenSet[Tag]
    output_axes: Tuple[pt.Axis, ...]
    output_name: str

    def __call__(self, arg_id_to_arg) -> ArrayContainer:
        from arraycontext.impl.pyopencl.taggable_cl_array import to_tagged_cl_array
        from .utils import get_cl_axes_from_pt_axes

        input_kwargs_for_loopy = _args_to_device_buffers(
                self.actx, self.input_id_to_name_in_program, arg_id_to_arg)

        evt, out_dict = self.pytato_program(queue=self.actx.queue,
                                            allocator=self.actx.allocator,
                                            **input_kwargs_for_loopy)

        # FIXME Kernels (for now) allocate tons of memory in temporaries. If we
        # race too far ahead with enqueuing, there is a distinct risk of
        # running out of memory. This mitigates that risk a bit, for now.
        evt.wait()

        return self.actx.thaw(to_tagged_cl_array(out_dict[self.output_name],
                                                 axes=get_cl_axes_from_pt_axes(
                                                     self.output_axes),
                                                 tags=self.output_tags))


@dataclass(frozen=True)
class CompiledJAXFunctionReturningArrayContainer(CompiledFunction):
    """
    .. attribute:: output_id_to_name_in_program

        A mapping from output id to the name of
        :class:`pytato.array.NamedArray` in
        :attr:`CompiledFunction.pytato_program`. Output id is represented by
        the key of a leaf array in the array container
        :attr:`CompiledFunction.output_template`.

    .. attribute:: output_template

       An instance of :class:`arraycontext.ArrayContainer` that is the return
       type of the callable.
    """
    actx: PytatoJAXArrayContext
    pytato_program: pt.target.BoundProgram
    input_id_to_name_in_program: Mapping[Tuple[Any, ...], str]
    output_id_to_name_in_program: Mapping[Tuple[Any, ...], str]
    name_in_program_to_tags: Mapping[str, FrozenSet[Tag]]
    name_in_program_to_axes: Mapping[str, Tuple[pt.Axis, ...]]
    output_template: ArrayContainer

    def __call__(self, arg_id_to_arg) -> ArrayContainer:
        input_kwargs_for_loopy = _args_to_device_buffers(
                self.actx, self.input_id_to_name_in_program, arg_id_to_arg)

        out_dict = self.pytato_program(**input_kwargs_for_loopy)

        def to_output_template(keys, _):
            return self.actx.thaw(
                out_dict[self.output_id_to_name_in_program[keys]]
                .block_until_ready()
            )

        return rec_keyed_map_array_container(to_output_template,
                                             self.output_template)


@dataclass(frozen=True)
class CompiledJAXFunctionReturningArray(CompiledFunction):
    """
    .. attribute:: output_name_in_program

        Name of the output array in the program.
    """
    actx: PytatoJAXArrayContext
    pytato_program: pt.target.BoundProgram
    input_id_to_name_in_program: Mapping[Tuple[Any, ...], str]
    output_tags: FrozenSet[Tag]
    output_axes: Tuple[pt.Axis, ...]
    output_name: str

    def __call__(self, arg_id_to_arg) -> ArrayContainer:
        input_kwargs_for_loopy = _args_to_device_buffers(
                self.actx, self.input_id_to_name_in_program, arg_id_to_arg)

        evt, out_dict = self.pytato_program(**input_kwargs_for_loopy)

        return self.actx.thaw(out_dict[self.output_name])<|MERGE_RESOLUTION|>--- conflicted
+++ resolved
@@ -29,12 +29,8 @@
 THE SOFTWARE.
 """
 
-<<<<<<< HEAD
-from arraycontext.container import ArrayContainer, is_array_container_type
-=======
 from arraycontext.container import (ArrayContainer, is_array_container_type,
                                     ArrayT)
->>>>>>> 8d7c872e
 from arraycontext.impl.pytato import (_BasePytatoArrayContext,
                                       PytatoJAXArrayContext,
                                       PytatoPyOpenCLArrayContext)
@@ -163,8 +159,6 @@
 
 def _to_input_for_compiled(ary: ArrayT, actx: PytatoPyOpenCLArrayContext):
     """
-<<<<<<< HEAD
-=======
     Preprocess *ary* before turning it into a :class:`pytato.array.Placeholder`
     in :meth:`LazilyCompilingFunctionCaller.__call__`.
 
@@ -198,7 +192,6 @@
 
 def _get_f_placeholder_args(arg, kw, arg_id_to_name, actx):
     """
->>>>>>> 8d7c872e
     Helper for :class:`BaseLazilyCompilingFunctionCaller.__call__`. Returns the
     placeholder version of an argument to
     :attr:`BaseLazilyCompilingFunctionCaller.f`.
@@ -401,21 +394,12 @@
                               .with_transformed_program(self
                                                         .actx
                                                         .transform_loopy_program))
-<<<<<<< HEAD
 
         return pytato_program, name_in_program_to_tags, name_in_program_to_axes
 
 
 # {{{ preserve back compat
 
-=======
-
-        return pytato_program, name_in_program_to_tags, name_in_program_to_axes
-
-
-# {{{ preserve back compat
-
->>>>>>> 8d7c872e
 class LazilyCompilingFunctionCaller(LazilyPyOpenCLCompilingFunctionCaller):
     def __new__(cls, *args, **kwargs):
         from warnings import warn
