--- conflicted
+++ resolved
@@ -143,14 +143,6 @@
     if np.isscalar(arg):
         name = arg_id_to_name[(iarg,)]
         return pt.make_placeholder(name, (), np.dtype(type(arg)))
-<<<<<<< HEAD
-    elif is_array_container(arg):
-        def _rec_to_placeholder(keys, ary):
-            name = arg_id_to_name[(iarg,) + keys]
-            return pt.make_placeholder(name, ary.shape, ary.dtype)
-        return rec_keyed_map_array_container(_rec_to_placeholder,
-                                                arg)
-=======
     elif isinstance(arg, pt.Array):
         name = arg_id_to_name[(kw,)]
         return pt.make_placeholder(name, arg.shape, arg.dtype)
@@ -164,7 +156,6 @@
                                        tags=ary.tags)
 
         return rec_keyed_map_array_container(_rec_to_placeholder, arg)
->>>>>>> 564adadd
     else:
         raise NotImplementedError(type(arg))
 
@@ -189,9 +180,6 @@
     program_cache: Dict["PMap[Tuple[Any, ...], AbstractInputDescriptor]",
                         "CompiledFunction"] = field(default_factory=lambda: {})
 
-<<<<<<< HEAD
-    def __call__(self, *args: Any) -> Any:
-=======
     def _dag_to_transformed_loopy_prg(self, dict_of_named_arrays):
         from pytato.target.loopy import BoundPyOpenCLProgram
 
@@ -259,7 +247,6 @@
             raise NotImplementedError(type(ary_or_dict_of_named_arrays))
 
     def __call__(self, *args: Any, **kwargs: Any) -> Any:
->>>>>>> 564adadd
         """
         Returns the result of :attr:`~LazilyCompilingFunctionCaller.f`'s
         function application on *args*.
@@ -269,13 +256,8 @@
         :attr:`~LazilyCompilingFunctionCaller.f` with *args* in a lazy-sense.
         The intermediary pytato DAG for *args* is memoized in *self*.
         """
-<<<<<<< HEAD
-        from pytato.target.loopy import BoundPyOpenCLProgram
-        arg_id_to_arg, arg_id_to_descr = _get_arg_id_to_arg_and_arg_id_to_descr(args)
-=======
         arg_id_to_arg, arg_id_to_descr = _get_arg_id_to_arg_and_arg_id_to_descr(
             args, kwargs)
->>>>>>> 564adadd
 
         try:
             compiled_f = self.program_cache[arg_id_to_descr]
@@ -290,12 +272,6 @@
             arg_id: f"_actx_in_{_ary_container_key_stringifier(arg_id)}"
             for arg_id in arg_id_to_arg}
 
-<<<<<<< HEAD
-        outputs = self.f(*[_get_f_placeholder_args(arg, iarg, input_naming_map)
-                           for iarg, arg in enumerate(args)])
-
-        if not is_array_container(outputs):
-=======
         output_template = self.f(
                 *[_get_f_placeholder_args(arg, iarg, input_id_to_name_in_program)
                     for iarg, arg in enumerate(args)],
@@ -304,7 +280,6 @@
 
         if (not (is_array_container_type(output_template.__class__)
                  or isinstance(output_template, pt.Array))):
->>>>>>> 564adadd
             # TODO: We could possibly just short-circuit this interface if the
             # returned type is a scalar. Not sure if it's worth it though.
             raise NotImplementedError(
@@ -322,17 +297,6 @@
         rec_keyed_map_array_container(_as_dict_of_named_arrays,
                                       output_template)
 
-<<<<<<< HEAD
-        pytato_program = pt.generate_loopy(dict_of_named_arrays,
-                                           options={"return_dict": True},
-                                           cl_device=self.actx.queue.device)
-        assert isinstance(pytato_program, BoundPyOpenCLProgram)
-
-        pytato_program = (pytato_program
-                          .with_transformed_program(self
-                                                    .actx
-                                                    .transform_loopy_program))
-=======
         compiled_func = self._dag_to_compiled_func(
                 pt.make_dict_of_named_arrays(dict_of_named_arrays),
                 input_id_to_name_in_program=input_id_to_name_in_program,
@@ -362,7 +326,6 @@
             arg = actx.freeze(arg).with_queue(actx.queue)
         else:
             raise NotImplementedError(type(arg))
->>>>>>> 564adadd
 
         input_kwargs_for_loopy[input_id_to_name_in_program[arg_id]] = arg
 
