__copyright__ = """
Copyright (C) 2021 University of Illinois Board of Trustees
"""

__license__ = """
Permission is hereby granted, free of charge, to any person obtaining a copy
of this software and associated documentation files (the "Software"), to deal
in the Software without restriction, including without limitation the rights
to use, copy, modify, merge, publish, distribute, sublicense, and/or sell
copies of the Software, and to permit persons to whom the Software is
furnished to do so, subject to the following conditions:

The above copyright notice and this permission notice shall be included in
all copies or substantial portions of the Software.

THE SOFTWARE IS PROVIDED "AS IS", WITHOUT WARRANTY OF ANY KIND, EXPRESS OR
IMPLIED, INCLUDING BUT NOT LIMITED TO THE WARRANTIES OF MERCHANTABILITY,
FITNESS FOR A PARTICULAR PURPOSE AND NONINFRINGEMENT. IN NO EVENT SHALL THE
AUTHORS OR COPYRIGHT HOLDERS BE LIABLE FOR ANY CLAIM, DAMAGES OR OTHER
LIABILITY, WHETHER IN AN ACTION OF CONTRACT, TORT OR OTHERWISE, ARISING FROM,
OUT OF OR IN CONNECTION WITH THE SOFTWARE OR THE USE OR OTHER DEALINGS IN
THE SOFTWARE.
"""
from functools import partial, reduce

<<<<<<< HEAD
from arraycontext.fake_numpy import \
        BaseFakeNumpyLinalgNamespace
from arraycontext.loopy import \
        LoopyBasedFakeNumpyNamespace
=======
import numpy as np

from arraycontext.fake_numpy import (
        BaseFakeNumpyLinalgNamespace
        )
from arraycontext.loopy import (
        LoopyBasedFakeNumpyNamespace
        )
from arraycontext.container import NotAnArrayContainerError, serialize_container
>>>>>>> b964a1b8
from arraycontext.container.traversal import (
        rec_map_array_container,
        rec_multimap_array_container,
        rec_map_reduce_array_container,
        )
import pytato as pt


class PytatoFakeNumpyLinalgNamespace(BaseFakeNumpyLinalgNamespace):
    # Everything is implemented in the base class for now.
    pass


class PytatoFakeNumpyNamespace(LoopyBasedFakeNumpyNamespace):
    """
    A :mod:`numpy` mimic for :class:`PytatoPyOpenCLArrayContext`.

    .. note::

        :mod:`pytato` does not define any memory layout for its arrays. See
        :ref:`Pytato docs <pytato:memory-layout>` for more on this.
    """

    _pt_funcs = frozenset({
        "sin", "cos", "tan", "arcsin", "arccos", "arctan",
        "sinh", "cosh", "tanh", "exp", "log", "log10",
        "sqrt", "abs", "isnan"
        })

    def _get_fake_numpy_linalg_namespace(self):
        return PytatoFakeNumpyLinalgNamespace(self._array_context)

    def __getattr__(self, name):
        if name in self._pt_funcs:
            from functools import partial
            return partial(rec_map_array_container, getattr(pt, name))

        return super().__getattr__(name)

    # NOTE: the order of these follows the order in numpy docs
    # NOTE: when adding a function here, also add it to `array_context.rst` docs!

    # {{{ array creation routines

    def ones_like(self, ary):
        return self.full_like(ary, 1)

    def full_like(self, ary, fill_value):
        def _full_like(subary):
            return pt.full(subary.shape, fill_value, subary.dtype)

        return self._new_like(ary, _full_like)

    # }}}

    # {{{ array manipulation routines

    def reshape(self, a, newshape, order="C"):
        return rec_map_array_container(
                lambda ary: pt.reshape(a, newshape, order=order),
                a)

    def ravel(self, a, order="C"):
        """
        :arg order: A :class:`str` describing the order in which the elements
            must be traversed while flattening. Can be one of 'F', 'C', 'A' or
            'K'. Since, :mod:`pytato` arrays don't have a memory layout, if
            *order* is 'A' or 'K', the traversal order while flattening is
            undefined.
        """

        def _rec_ravel(a):
            if order in "FC":
                return pt.reshape(a, (-1,), order=order)
            elif order in "AK":
                # flattening in a C-order
                # memory layout is assumed to be "C"
                return pt.reshape(a, (-1,), order="C")
            else:
                raise ValueError("`order` can be one of 'F', 'C', 'A' or 'K'. "
                                 f"(got {order})")

        return rec_map_array_container(_rec_ravel, a)

    def transpose(self, a, axes=None):
        return rec_multimap_array_container(pt.transpose, a, axes)

    def broadcast_to(self, array, shape):
        return rec_map_array_container(partial(pt.broadcast_to, shape=shape), array)

    def concatenate(self, arrays, axis=0):
        return rec_multimap_array_container(pt.concatenate, arrays, axis)

    def stack(self, arrays, axis=0):
        return rec_multimap_array_container(
                lambda *args: pt.stack(arrays=args, axis=axis),
                *arrays)

    # }}}

    # {{{ logic functions

    def all(self, a):
        return rec_map_reduce_array_container(
                partial(reduce, pt.logical_and),
                lambda subary: pt.all(subary), a)

    def any(self, a):
        return rec_map_reduce_array_container(
                partial(reduce, pt.logical_or),
                lambda subary: pt.any(subary), a)

    def array_equal(self, a, b):
        actx = self._array_context

        # NOTE: not all backends support `bool` properly, so use `int8` instead
        false = actx.from_numpy(np.int8(False))

        def rec_equal(x, y):
            if type(x) != type(y):
                return false

            try:
                iterable = zip(serialize_container(x), serialize_container(y))
            except NotAnArrayContainerError:
                if x.shape != y.shape:
                    return false
                else:
                    return pt.all(pt.equal(x, y))
            else:
                return reduce(
                        pt.logical_and,
                        [rec_equal(ix, iy) for (_, ix), (_, iy) in iterable]
                        )

        return rec_equal(a, b)

    def greater(self, x, y):
        return rec_multimap_array_container(pt.greater, x, y)

    def greater_equal(self, x, y):
        return rec_multimap_array_container(pt.greater_equal, x, y)

    def less(self, x, y):
        return rec_multimap_array_container(pt.less, x, y)

    def less_equal(self, x, y):
        return rec_multimap_array_container(pt.less_equal, x, y)

    def equal(self, x, y):
        return rec_multimap_array_container(pt.equal, x, y)

    def not_equal(self, x, y):
        return rec_multimap_array_container(pt.not_equal, x, y)

    # }}}

    # {{{ mathematical functions

    def arctan2(self, y, x):
        return rec_multimap_array_container(pt.arctan2, y, x)

    def sum(self, a, axis=None, dtype=None):
        def _pt_sum(ary):
            if dtype not in [ary.dtype, None]:
                raise NotImplementedError

            return pt.sum(ary, axis=axis)

        return rec_map_reduce_array_container(sum, _pt_sum, a)

    def conj(self, x):
        return rec_multimap_array_container(pt.conj, x)

    def maximum(self, x, y):
        return rec_multimap_array_container(pt.maximum, x, y)

    def amax(self, a, axis=None):
        return rec_map_reduce_array_container(
                partial(reduce, pt.maximum), partial(pt.amax, axis=axis), a)

    max = amax

    def minimum(self, x, y):
        return rec_multimap_array_container(pt.minimum, x, y)

    def amin(self, a, axis=None):
        return rec_map_reduce_array_container(
                partial(reduce, pt.minimum), partial(pt.amin, axis=axis), a)

    min = amin

    def absolute(self, a):
        return self.abs(a)

    # }}}

    # {{{ sorting, searching, and counting

    def where(self, criterion, then, else_):
        return rec_multimap_array_container(pt.where, criterion, then, else_)

    # }}}<|MERGE_RESOLUTION|>--- conflicted
+++ resolved
@@ -23,12 +23,6 @@
 """
 from functools import partial, reduce
 
-<<<<<<< HEAD
-from arraycontext.fake_numpy import \
-        BaseFakeNumpyLinalgNamespace
-from arraycontext.loopy import \
-        LoopyBasedFakeNumpyNamespace
-=======
 import numpy as np
 
 from arraycontext.fake_numpy import (
@@ -38,7 +32,6 @@
         LoopyBasedFakeNumpyNamespace
         )
 from arraycontext.container import NotAnArrayContainerError, serialize_container
->>>>>>> b964a1b8
 from arraycontext.container.traversal import (
         rec_map_array_container,
         rec_multimap_array_container,
