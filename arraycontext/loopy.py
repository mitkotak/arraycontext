"""
.. currentmodule:: arraycontext
.. autofunction:: make_loopy_program
"""

__copyright__ = """
Copyright (C) 2020-1 University of Illinois Board of Trustees
"""

__license__ = """
Permission is hereby granted, free of charge, to any person obtaining a copy
of this software and associated documentation files (the "Software"), to deal
in the Software without restriction, including without limitation the rights
to use, copy, modify, merge, publish, distribute, sublicense, and/or sell
copies of the Software, and to permit persons to whom the Software is
furnished to do so, subject to the following conditions:

The above copyright notice and this permission notice shall be included in
all copies or substantial portions of the Software.

THE SOFTWARE IS PROVIDED "AS IS", WITHOUT WARRANTY OF ANY KIND, EXPRESS OR
IMPLIED, INCLUDING BUT NOT LIMITED TO THE WARRANTIES OF MERCHANTABILITY,
FITNESS FOR A PARTICULAR PURPOSE AND NONINFRINGEMENT. IN NO EVENT SHALL THE
AUTHORS OR COPYRIGHT HOLDERS BE LIABLE FOR ANY CLAIM, DAMAGES OR OTHER
LIABILITY, WHETHER IN AN ACTION OF CONTRACT, TORT OR OTHERWISE, ARISING FROM,
OUT OF OR IN CONNECTION WITH THE SOFTWARE OR THE USE OR OTHER DEALINGS IN
THE SOFTWARE.
"""

import numpy as np
import loopy as lp
from loopy.version import MOST_RECENT_LANGUAGE_VERSION
from arraycontext.fake_numpy import BaseFakeNumpyNamespace
from arraycontext.container.traversal import multimapped_over_array_containers
from pytools import memoize_in

# {{{ loopy

_DEFAULT_LOOPY_OPTIONS = lp.Options(
        no_numpy=True,
        return_dict=True)


def make_loopy_program(domains, statements, kernel_data=None,
        name="mm_actx_kernel", tags=None):
    """Return a :class:`loopy.LoopKernel` suitable for use with
    :meth:`ArrayContext.call_loopy`.
    """
    if kernel_data is None:
        kernel_data = ["..."]

    return lp.make_kernel(
            domains,
            statements,
            kernel_data=kernel_data,
            options=_DEFAULT_LOOPY_OPTIONS,
            default_offset=lp.auto,
            name=name,
            lang_version=MOST_RECENT_LANGUAGE_VERSION,
            tags=tags)


def get_default_entrypoint(t_unit):
    try:
        # main and "kernel callables" branch
        return t_unit.default_entrypoint
    except AttributeError:
        try:
            return t_unit.root_kernel
        except AttributeError:
            raise TypeError("unable to find default entry point for loopy "
                    "translation unit")


def _get_scalar_func_loopy_program(actx, c_name, nargs, naxes):
    @memoize_in(actx, _get_scalar_func_loopy_program)
    def get(c_name, nargs, naxes):
        from pymbolic import var

        var_names = ["i%d" % i for i in range(naxes)]
        size_names = ["n%d" % i for i in range(naxes)]
        subscript = tuple(var(vname) for vname in var_names)
        from islpy import make_zero_and_vars
        v = make_zero_and_vars(var_names, params=size_names)
        domain = v[0].domain()
        for vname, sname in zip(var_names, size_names):
            domain = domain & v[0].le_set(v[vname]) & v[vname].lt_set(v[sname])

        domain_bset, = domain.get_basic_sets()

        import loopy as lp
        from .loopy import make_loopy_program
        from arraycontext.transform_metadata import ElementwiseMapKernelTag
        return make_loopy_program(
                [domain_bset],
                [
                    lp.Assignment(
                        var("out")[subscript],
                        var(c_name)(*[
                            var("inp%d" % i)[subscript] for i in range(nargs)]))
                    ],
                name="actx_special_%s" % c_name,
                tags=(ElementwiseMapKernelTag(),))

    return get(c_name, nargs, naxes)


class LoopyBasedFakeNumpyNamespace(BaseFakeNumpyNamespace):
    _numpy_to_c_arc_functions = {
            "arcsin": "asin",
            "arccos": "acos",
            "arctan": "atan",
            "arctan2": "atan2",

            "arcsinh": "asinh",
            "arccosh": "acosh",
            "arctanh": "atanh",
            }

    _c_to_numpy_arc_functions = {c_name: numpy_name
            for numpy_name, c_name in _numpy_to_c_arc_functions.items()}

    def __getattr__(self, name):
        def loopy_implemented_elwise_func(*args):
<<<<<<< HEAD
=======
            if all(np.isscalar(ary) for ary in args):
                return getattr(
                         np, self._c_to_numpy_arc_functions.get(name, name)
                         )(*args)
>>>>>>> b964a1b8
            actx = self._array_context
            prg = _get_scalar_func_loopy_program(actx,
                    c_name, nargs=len(args), naxes=len(args[0].shape))
            outputs = actx.call_loopy(prg,
                    **{"inp%d" % i: arg for i, arg in enumerate(args)})
            return outputs["out"]

        if name in self._c_to_numpy_arc_functions:
            from warnings import warn
            warn(f"'{name}' in ArrayContext.np is deprecated. "
<<<<<<< HEAD
                    "Use '{c_to_numpy_arc_functions[name]}' as in numpy. "
=======
                    f"Use '{self._c_to_numpy_arc_functions[name]}' as in numpy. "
>>>>>>> b964a1b8
                    "The old name will stop working in 2022.",
                    DeprecationWarning, stacklevel=3)

        # normalize to C names anyway
        c_name = self._numpy_to_c_arc_functions.get(name, name)

        # limit which functions we try to hand off to loopy
<<<<<<< HEAD
        if name in self._numpy_math_functions:
            return multimapped_over_array_containers(loopy_implemented_elwise_func)
        else:
            raise AttributeError(name)
=======
        if (name in self._numpy_math_functions
                or name in self._c_to_numpy_arc_functions):
            return multimapped_over_array_containers(loopy_implemented_elwise_func)
        else:
            raise AttributeError(
                    f"'{type(self._array_context).__name__}.np' object "
                    f"has no attribute '{name}'")
>>>>>>> b964a1b8

# }}}


# vim: foldmethod=marker<|MERGE_RESOLUTION|>--- conflicted
+++ resolved
@@ -122,13 +122,10 @@
 
     def __getattr__(self, name):
         def loopy_implemented_elwise_func(*args):
-<<<<<<< HEAD
-=======
             if all(np.isscalar(ary) for ary in args):
                 return getattr(
                          np, self._c_to_numpy_arc_functions.get(name, name)
                          )(*args)
->>>>>>> b964a1b8
             actx = self._array_context
             prg = _get_scalar_func_loopy_program(actx,
                     c_name, nargs=len(args), naxes=len(args[0].shape))
@@ -139,11 +136,7 @@
         if name in self._c_to_numpy_arc_functions:
             from warnings import warn
             warn(f"'{name}' in ArrayContext.np is deprecated. "
-<<<<<<< HEAD
-                    "Use '{c_to_numpy_arc_functions[name]}' as in numpy. "
-=======
                     f"Use '{self._c_to_numpy_arc_functions[name]}' as in numpy. "
->>>>>>> b964a1b8
                     "The old name will stop working in 2022.",
                     DeprecationWarning, stacklevel=3)
 
@@ -151,12 +144,6 @@
         c_name = self._numpy_to_c_arc_functions.get(name, name)
 
         # limit which functions we try to hand off to loopy
-<<<<<<< HEAD
-        if name in self._numpy_math_functions:
-            return multimapped_over_array_containers(loopy_implemented_elwise_func)
-        else:
-            raise AttributeError(name)
-=======
         if (name in self._numpy_math_functions
                 or name in self._c_to_numpy_arc_functions):
             return multimapped_over_array_containers(loopy_implemented_elwise_func)
@@ -164,7 +151,6 @@
             raise AttributeError(
                     f"'{type(self._array_context).__name__}.np' object "
                     f"has no attribute '{name}'")
->>>>>>> b964a1b8
 
 # }}}
 
