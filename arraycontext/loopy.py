"""
.. currentmodule:: arraycontext
.. autofunction:: make_loopy_program
"""

__copyright__ = """
Copyright (C) 2020-1 University of Illinois Board of Trustees
"""

__license__ = """
Permission is hereby granted, free of charge, to any person obtaining a copy
of this software and associated documentation files (the "Software"), to deal
in the Software without restriction, including without limitation the rights
to use, copy, modify, merge, publish, distribute, sublicense, and/or sell
copies of the Software, and to permit persons to whom the Software is
furnished to do so, subject to the following conditions:

The above copyright notice and this permission notice shall be included in
all copies or substantial portions of the Software.

THE SOFTWARE IS PROVIDED "AS IS", WITHOUT WARRANTY OF ANY KIND, EXPRESS OR
IMPLIED, INCLUDING BUT NOT LIMITED TO THE WARRANTIES OF MERCHANTABILITY,
FITNESS FOR A PARTICULAR PURPOSE AND NONINFRINGEMENT. IN NO EVENT SHALL THE
AUTHORS OR COPYRIGHT HOLDERS BE LIABLE FOR ANY CLAIM, DAMAGES OR OTHER
LIABILITY, WHETHER IN AN ACTION OF CONTRACT, TORT OR OTHERWISE, ARISING FROM,
OUT OF OR IN CONNECTION WITH THE SOFTWARE OR THE USE OR OTHER DEALINGS IN
THE SOFTWARE.
"""

import loopy as lp
from loopy.version import MOST_RECENT_LANGUAGE_VERSION
from arraycontext.fake_numpy import BaseFakeNumpyNamespace
from arraycontext.container.traversal import multimapped_over_array_containers
from pytools import memoize_in

# {{{ loopy

_DEFAULT_LOOPY_OPTIONS = lp.Options(
        no_numpy=True,
        return_dict=True)


def make_loopy_program(domains, statements, kernel_data=None,
        name="mm_actx_kernel", tags=None):
    """Return a :class:`loopy.LoopKernel` suitable for use with
    :meth:`ArrayContext.call_loopy`.
    """
    if kernel_data is None:
        kernel_data = ["..."]

    return lp.make_kernel(
            domains,
            statements,
            kernel_data=kernel_data,
            options=_DEFAULT_LOOPY_OPTIONS,
            default_offset=lp.auto,
            name=name,
            lang_version=MOST_RECENT_LANGUAGE_VERSION,
            tags=tags)


def get_default_entrypoint(t_unit):
    try:
        # main and "kernel callables" branch
        return t_unit.default_entrypoint
    except AttributeError:
        try:
            return t_unit.root_kernel
        except AttributeError:
            raise TypeError("unable to find default entry point for loopy "
                    "translation unit")


<<<<<<< HEAD
# }}}


# {{{ loopy-based implementation of scalar functions

=======
>>>>>>> fe059e66
def _get_scalar_func_loopy_program(actx, c_name, nargs, naxes):
    @memoize_in(actx, _get_scalar_func_loopy_program)
    def get(c_name, nargs, naxes):
        from pymbolic import var

        var_names = ["i%d" % i for i in range(naxes)]
        size_names = ["n%d" % i for i in range(naxes)]
        subscript = tuple(var(vname) for vname in var_names)
        from islpy import make_zero_and_vars
        v = make_zero_and_vars(var_names, params=size_names)
        domain = v[0].domain()
        for vname, sname in zip(var_names, size_names):
            domain = domain & v[0].le_set(v[vname]) & v[vname].lt_set(v[sname])

        domain_bset, = domain.get_basic_sets()

        import loopy as lp
        from .loopy import make_loopy_program
        from arraycontext.transform_metadata import ElementwiseMapKernelTag
        return make_loopy_program(
                [domain_bset],
                [
                    lp.Assignment(
                        var("out")[subscript],
                        var(c_name)(*[
                            var("inp%d" % i)[subscript] for i in range(nargs)]))
                    ],
                name="actx_special_%s" % c_name,
                tags=(ElementwiseMapKernelTag(),))

    return get(c_name, nargs, naxes)


class LoopyBasedFakeNumpyNamespace(BaseFakeNumpyNamespace):
    _numpy_to_c_arc_functions = {
            "arcsin": "asin",
            "arccos": "acos",
            "arctan": "atan",
            "arctan2": "atan2",

            "arcsinh": "asinh",
            "arccosh": "acosh",
            "arctanh": "atanh",
            }

    _c_to_numpy_arc_functions = {c_name: numpy_name
            for numpy_name, c_name in _numpy_to_c_arc_functions.items()}

    def __getattr__(self, name):
        def loopy_implemented_elwise_func(*args):
            actx = self._array_context
            prg = _get_scalar_func_loopy_program(actx,
                    c_name, nargs=len(args), naxes=len(args[0].shape))
            outputs = actx.call_loopy(prg,
                    **{"inp%d" % i: arg for i, arg in enumerate(args)})
            return outputs["out"]

        if name in self._c_to_numpy_arc_functions:
            from warnings import warn
            warn(f"'{name}' in ArrayContext.np is deprecated. "
                    "Use '{c_to_numpy_arc_functions[name]}' as in numpy. "
                    "The old name will stop working in 2022.",
                    DeprecationWarning, stacklevel=3)

        # normalize to C names anyway
        c_name = self._numpy_to_c_arc_functions.get(name, name)

        # limit which functions we try to hand off to loopy
        if name in self._numpy_math_functions:
            return multimapped_over_array_containers(loopy_implemented_elwise_func)
        else:
            raise AttributeError(name)

# }}}


# vim: foldmethod=marker<|MERGE_RESOLUTION|>--- conflicted
+++ resolved
@@ -71,14 +71,6 @@
                     "translation unit")
 
 
-<<<<<<< HEAD
-# }}}
-
-
-# {{{ loopy-based implementation of scalar functions
-
-=======
->>>>>>> fe059e66
 def _get_scalar_func_loopy_program(actx, c_name, nargs, naxes):
     @memoize_in(actx, _get_scalar_func_loopy_program)
     def get(c_name, nargs, naxes):
