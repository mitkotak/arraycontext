--- conflicted
+++ resolved
@@ -35,14 +35,9 @@
         FirstAxisIsElementsTag,
         PyOpenCLArrayContext,
         PytatoPyOpenCLArrayContext,
-<<<<<<< HEAD
         PyCUDAArrayContext,
-
-=======
-        EagerJAXArrayContext,
->>>>>>> c112bc31
         ArrayContainer,
-        to_numpy, tag_axes)
+        to_numpy)
 from arraycontext import (  # noqa: F401
         pytest_generate_tests_for_array_contexts,
         )
@@ -70,15 +65,6 @@
 
 class _PytatoPyOpenCLArrayContextForTests(PytatoPyOpenCLArrayContext):
     """Like :class:`PytatoPyOpenCLArrayContext`, but applies no program
-    transformations whatsoever. Only to be used for testing internal to
-    :mod:`arraycontext`.
-    """
-
-    def transform_loopy_program(self, t_unit):
-        return t_unit
-
-class _PyCUDAArrayContextForTests(PyCUDAArrayContext):
-    """Like :class:`PyCUDAArrayContext`, but applies no program
     transformations whatsoever. Only to be used for testing internal to
     :mod:`arraycontext`.
     """
