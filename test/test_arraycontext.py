__copyright__ = "Copyright (C) 2020-21 University of Illinois Board of Trustees"

__license__ = """
Permission is hereby granted, free of charge, to any person obtaining a copy
of this software and associated documentation files (the "Software"), to deal
in the Software without restriction, including without limitation the rights
to use, copy, modify, merge, publish, distribute, sublicense, and/or sell
copies of the Software, and to permit persons to whom the Software is
furnished to do so, subject to the following conditions:

The above copyright notice and this permission notice shall be included in
all copies or substantial portions of the Software.

THE SOFTWARE IS PROVIDED "AS IS", WITHOUT WARRANTY OF ANY KIND, EXPRESS OR
IMPLIED, INCLUDING BUT NOT LIMITED TO THE WARRANTIES OF MERCHANTABILITY,
FITNESS FOR A PARTICULAR PURPOSE AND NONINFRINGEMENT. IN NO EVENT SHALL THE
AUTHORS OR COPYRIGHT HOLDERS BE LIABLE FOR ANY CLAIM, DAMAGES OR OTHER
LIABILITY, WHETHER IN AN ACTION OF CONTRACT, TORT OR OTHERWISE, ARISING FROM,
OUT OF OR IN CONNECTION WITH THE SOFTWARE OR THE USE OR OTHER DEALINGS IN
THE SOFTWARE.
"""

from dataclasses import dataclass
from typing import Union

import numpy as np
import pytest

from pytools.obj_array import make_obj_array

from arraycontext import (
        ArrayContext,
        dataclass_array_container, with_container_arithmetic,
        serialize_container, deserialize_container,
        freeze, thaw,
        FirstAxisIsElementsTag,
        PyOpenCLArrayContext,
        PytatoPyOpenCLArrayContext,
<<<<<<< HEAD
        PyCUDAArrayContext,
        ArrayContainer)
=======
        ArrayContainer,
        to_numpy)
>>>>>>> 8d7c872e
from arraycontext import (  # noqa: F401
        pytest_generate_tests_for_array_contexts,
        )
from arraycontext.pytest import (_PytestPyOpenCLArrayContextFactoryWithClass,
                                 _PytestPytatoPyOpenCLArrayContextFactory,
<<<<<<< HEAD
                                 _PytestPyCUDAArrayContextFactory,
=======
>>>>>>> 8d7c872e
                                 _PytestEagerJaxArrayContextFactory,
                                 _PytestPytatoJaxArrayContextFactory)


import logging
logger = logging.getLogger(__name__)


# {{{ array context fixture

class _PyOpenCLArrayContextForTests(PyOpenCLArrayContext):
    """Like :class:`PyOpenCLArrayContext`, but applies no program transformations
    whatsoever. Only to be used for testing internal to :mod:`arraycontext`.
    """

    def transform_loopy_program(self, t_unit):
        return t_unit


class _PytatoPyOpenCLArrayContextForTests(PytatoPyOpenCLArrayContext):
    """Like :class:`PytatoPyOpenCLArrayContext`, but applies no program
    transformations whatsoever. Only to be used for testing internal to
    :mod:`arraycontext`.
    """

    def transform_loopy_program(self, t_unit):
        return t_unit

class _PyCUDAArrayContextForTests(PyCUDAArrayContext):
    """Like :class:`PyCUDAArrayContext`, but applies no program
    transformations whatsoever. Only to be used for testing internal to
    :mod:`arraycontext`.
    """

    def transform_loopy_program(self, t_unit):
        return t_unit


class _PyOpenCLArrayContextWithHostScalarsForTestsFactory(
        _PytestPyOpenCLArrayContextFactoryWithClass):
    actx_class = _PyOpenCLArrayContextForTests


class _PyOpenCLArrayContextForTestsFactory(
        _PyOpenCLArrayContextWithHostScalarsForTestsFactory):
    force_device_scalars = True


class _PytatoPyOpenCLArrayContextForTestsFactory(
        _PytestPytatoPyOpenCLArrayContextFactory):
    actx_class = _PytatoPyOpenCLArrayContextForTests


class _PyCUDAArrayContextForTestsFactory(
        _PytestPyCUDAArrayContextFactory):
    actx_class = _PyCUDAArrayContextForTests

pytest_generate_tests = pytest_generate_tests_for_array_contexts([
    _PyCUDAArrayContextForTestsFactory,
    _PyOpenCLArrayContextForTestsFactory,
    _PyOpenCLArrayContextWithHostScalarsForTestsFactory,
    _PytatoPyOpenCLArrayContextForTestsFactory,
    _PytestEagerJaxArrayContextFactory,
    _PytestPytatoJaxArrayContextFactory,
    ])

def _acf():
    import pyopencl as cl

    context = cl._csc()
    queue = cl.CommandQueue(context)
    return _PyOpenCLArrayContextForTests(queue, force_device_scalars=True)

# }}}


# {{{ stand-in DOFArray implementation

@with_container_arithmetic(
        bcast_obj_array=True,
        bcast_numpy_array=True,
        bitwise=True,
        rel_comparison=True,
        _cls_has_array_context_attr=True)
class DOFArray:
    def __init__(self, actx, data):
        if not (actx is None or isinstance(actx, ArrayContext)):
            raise TypeError("actx must be of type ArrayContext")

        if not isinstance(data, tuple):
            raise TypeError("'data' argument must be a tuple")

        self.array_context = actx
        self.data = data

    __array_priority__ = 10

    def __bool__(self):
        if len(self) == 1 and self.data[0].size == 1:
            return bool(self.data[0])

        raise ValueError(
                "The truth value of an array with more than one element is "
                "ambiguous. Use actx.np.any(x) or actx.np.all(x)")

    def __len__(self):
        return len(self.data)

    def __getitem__(self, i):
        return self.data[i]

    def __repr__(self):
        return f"DOFArray({repr(self.data)})"

    @classmethod
    def _serialize_init_arrays_code(cls, instance_name):
        return {"_":
                (f"{instance_name}_i", f"{instance_name}")}

    @classmethod
    def _deserialize_init_arrays_code(cls, template_instance_name, args):
        (_, arg), = args.items()
        # Why tuple([...])? https://stackoverflow.com/a/48592299
        return (f"{template_instance_name}.array_context, tuple([{arg}])")

    @property
    def size(self):
        return sum(ary.size for ary in self.data)

    @property
    def real(self):
        return DOFArray(self.array_context, tuple([subary.real for subary in self]))

    @property
    def imag(self):
        return DOFArray(self.array_context, tuple([subary.imag for subary in self]))


@serialize_container.register(DOFArray)
def _serialize_dof_container(ary: DOFArray):
    return list(enumerate(ary.data))


@deserialize_container.register(DOFArray)
def _deserialize_dof_container(
        template, iterable):
    def _raise_index_inconsistency(i, stream_i):
        raise ValueError(
                "out-of-sequence indices supplied in DOFArray deserialization "
                f"(expected {i}, received {stream_i})")

    return type(template)(
            template.array_context,
            data=tuple(
                v if i == stream_i else _raise_index_inconsistency(i, stream_i)
                for i, (stream_i, v) in enumerate(iterable)))


@freeze.register(DOFArray)
def _freeze_dofarray(ary, actx=None):
    assert actx is None
    return type(ary)(
        None,
        tuple(ary.array_context.freeze(subary) for subary in ary.data))


@thaw.register(DOFArray)
def _thaw_dofarray(ary, actx):
    if ary.array_context is not None:
        raise ValueError("cannot thaw DOFArray that already has an array context")

    return type(ary)(
        actx,
        tuple(actx.thaw(subary) for subary in ary.data))

# }}}


# {{{ assert_close_to_numpy*

def randn(shape, dtype):
    rng = np.random.default_rng()
    dtype = np.dtype(dtype)

    if shape == 0:
        ashape = 1
    else:
        ashape = shape

    if dtype.kind == "c":
        dtype = np.dtype(f"<f{dtype.itemsize // 2}")
        r = rng.standard_normal(ashape, dtype) \
            + 1j * rng.standard_normal(ashape, dtype)
    elif dtype.kind == "f":
        r = rng.standard_normal(ashape, dtype)
    elif dtype.kind == "i":
        r = rng.integers(0, 512, ashape, dtype)
    else:
        raise TypeError(dtype.kind)

    if shape == 0:
        return np.array(r[0])

    return r


def assert_close_to_numpy(actx, op, args):
    assert np.allclose(
            actx.to_numpy(
                op(actx.np, *[
                    actx.from_numpy(arg) if isinstance(arg, np.ndarray) else arg
                    for arg in args])),
            op(np, *args))


def assert_close_to_numpy_in_containers(actx, op, args):
    assert_close_to_numpy(actx, op, args)

    ref_result = op(np, *args)

    # {{{ test DOFArrays

    dofarray_args = [
            DOFArray(actx, (actx.from_numpy(arg),))
            if isinstance(arg, np.ndarray) else arg
            for arg in args]

    actx_result = op(actx.np, *dofarray_args)
    if isinstance(actx_result, DOFArray):
        actx_result = actx_result[0]

    assert np.allclose(actx.to_numpy(actx_result), ref_result)

    # }}}

    # {{{ test object arrays of DOFArrays

    obj_array_args = [
            make_obj_array([arg]) if isinstance(arg, DOFArray) else arg
            for arg in dofarray_args]

    obj_array_result = op(actx.np, *obj_array_args)
    if isinstance(obj_array_result, np.ndarray):
        obj_array_result = obj_array_result[0][0]

    assert np.allclose(actx.to_numpy(obj_array_result), ref_result)

    # }}}

# }}}


# {{{ np.function same as numpy

@pytest.mark.parametrize(("sym_name", "n_args", "dtype"), [
            # float only
            ("arctan2", 2, np.float64),
            ("minimum", 2, np.float64),
            ("maximum", 2, np.float64),
            ("where", 3, np.float64),
            ("min", 1, np.float64),
            ("max", 1, np.float64),
            ("any", 1, np.float64),
            ("all", 1, np.float64),
            ("arctan", 1, np.float64),

            # float + complex
            ("sin", 1, np.float64),
            ("sin", 1, np.complex128),
            ("exp", 1, np.float64),
            ("exp", 1, np.complex128),
            ("conj", 1, np.float64),
            ("conj", 1, np.complex128),
            ("vdot", 2, np.float64),
            ("vdot", 2, np.complex128),
            ("abs", 1, np.float64),
            ("abs", 1, np.complex128),
            ("sum", 1, np.float64),
            ("sum", 1, np.complex64),
            ])
def test_array_context_np_workalike(actx_factory, sym_name, n_args, dtype):
    actx = actx_factory()
    if not hasattr(actx.np, sym_name) or (isinstance(actx, PyCUDAArrayContext) and (sym_name in ['arctan2','arctan'])):
        pytest.skip(f"'{sym_name}' not implemented on '{type(actx).__name__}'")

    ndofs = 512
    args = [randn(ndofs, dtype) for i in range(n_args)]

    c_to_numpy_arc_functions = {
            "atan": "arctan",
            "atan2": "arctan2",
            }

    def evaluate(_np, *_args):
        func = getattr(_np, sym_name,
                getattr(_np, c_to_numpy_arc_functions.get(sym_name, sym_name)))

        return func(*_args)

    assert_close_to_numpy_in_containers(actx, evaluate, args)

    if sym_name in ["where", "min", "max", "any", "all", "conj", "vdot", "sum"]:
        pytest.skip(f"'{sym_name}' not supported on scalars")

    args = [randn(0, dtype)[()] for i in range(n_args)]
    assert_close_to_numpy(actx, evaluate, args)


@pytest.mark.parametrize(("sym_name", "n_args", "dtype"), [
            ("zeros_like", 1, np.float64),
            ("zeros_like", 1, np.complex128),
            ("ones_like", 1, np.float64),
            ("ones_like", 1, np.complex128),
            ])
def test_array_context_np_like(actx_factory, sym_name, n_args, dtype):
    actx = actx_factory()

    ndofs = 512
    args = [randn(ndofs, dtype) for i in range(n_args)]
    assert_close_to_numpy(
            actx, lambda _np, *_args: getattr(_np, sym_name)(*_args), args)

# }}}


# {{{ array manipulations

def test_actx_stack(actx_factory):
    actx = actx_factory()

    ndofs = 5000
    args = [np.random.randn(ndofs) for i in range(10)]

    assert_close_to_numpy_in_containers(
            actx, lambda _np, *_args: _np.stack(_args), args)


def test_actx_concatenate(actx_factory):
    actx = actx_factory()

    ndofs = 5000
    args = [np.random.randn(ndofs) for i in range(10)]

    assert_close_to_numpy(
            actx, lambda _np, *_args: _np.concatenate(_args), args)


def test_actx_reshape(actx_factory):
    actx = actx_factory()

    for new_shape in [(3, 2), (3, -1), (6,), (-1,)]:
        assert_close_to_numpy(
                actx, lambda _np, *_args: _np.reshape(*_args),
                (np.random.randn(2, 3), new_shape))


def test_actx_ravel(actx_factory):
    from numpy.random import default_rng
    actx = actx_factory()
    rng = default_rng()
    ndim = rng.integers(low=1, high=6)
    shape = tuple(rng.integers(2, 7, ndim))

    assert_close_to_numpy(actx, lambda _np, ary: _np.ravel(ary),
                          (rng.random(shape),))

# }}}


# {{{ arithmetic same as numpy

def test_dof_array_arithmetic_same_as_numpy(actx_factory):
    actx = actx_factory()

    ndofs = 50_000

    def get_real(ary):
        return ary.real

    def get_imag(ary):
        return ary.imag

    import operator
    from pytools import generate_nonnegative_integer_tuples_below as gnitb
    from random import uniform, randrange
    for op_func, n_args, use_integers in [
            (operator.add, 2, False),
            (operator.sub, 2, False),
            (operator.mul, 2, False),
            (operator.truediv, 2, False),
            (operator.pow, 2, False),
            # FIXME pyopencl.Array doesn't do mod.
            #(operator.mod, 2, True),
            #(operator.mod, 2, False),
            #(operator.imod, 2, True),
            #(operator.imod, 2, False),
            # FIXME: Two outputs
            #(divmod, 2, False),

            (operator.iadd, 2, False),
            (operator.isub, 2, False),
            (operator.imul, 2, False),
            (operator.itruediv, 2, False),

            (operator.and_, 2, True),
            (operator.xor, 2, True),
            (operator.or_, 2, True),

            (operator.iand, 2, True),
            (operator.ixor, 2, True),
            (operator.ior, 2, True),

            (operator.ge, 2, False),
            (operator.lt, 2, False),
            (operator.gt, 2, False),
            (operator.eq, 2, True),
            (operator.ne, 2, True),

            (operator.pos, 1, False),
            (operator.neg, 1, False),
            (operator.abs, 1, False),

            (get_real, 1, False),
            (get_imag, 1, False),
            ]:
        for is_array_flags in gnitb(2, n_args):
            if sum(is_array_flags) == 0:
                # all scalars, no need to test
                continue

            if is_array_flags[0] == 0 and op_func in [
                    operator.iadd, operator.isub,
                    operator.imul, operator.itruediv,
                    operator.iand, operator.ixor, operator.ior,
                    ]:
                # can't do in place operations with a scalar lhs
                continue

            if op_func == operator.ge:
                op_func_actx = actx.np.greater_equal
            elif op_func == operator.lt:
                op_func_actx = actx.np.less
            elif op_func == operator.gt:
                op_func_actx = actx.np.greater
            elif op_func == operator.eq:
                op_func_actx = actx.np.equal
            elif op_func == operator.ne:
                op_func_actx = actx.np.not_equal
            else:
                op_func_actx = op_func

            args = [
                    (0.5+np.random.rand(ndofs)
                        if not use_integers else
                        np.random.randint(3, 200, ndofs))

                    if is_array_flag else
                    (uniform(0.5, 2)
                        if not use_integers
                        else randrange(3, 200))
                    for is_array_flag in is_array_flags]
    
            # {{{ get reference numpy result

            # make a copy for the in place operators
            ref_args = [
                    arg.copy() if isinstance(arg, np.ndarray) else arg
                    for arg in args]
            ref_result = op_func(*ref_args)

            # }}}

            # {{{ test DOFArrays
            actx_args = [
                    DOFArray(actx, (actx.from_numpy(arg),))
                    if isinstance(arg, np.ndarray) else arg
                    for arg in args]
            actx_result = actx.to_numpy(op_func_actx(*actx_args)[0])

            assert np.allclose(actx_result, ref_result)

            # }}}

            # {{{ test object arrays of DOFArrays

            # It would be very nice if comparisons on object arrays behaved
            # consistently with everything else. Alas, they do not. Instead:
            #
            # 0.5 < obj_array(DOFArray) -> obj_array([True])
            #
            # because hey, 0.5 < DOFArray returned something truthy.

            if op_func not in [
                    operator.eq, operator.ne,
                    operator.le, operator.lt,
                    operator.ge, operator.gt,

                    operator.iadd, operator.isub,
                    operator.imul, operator.itruediv,
                    operator.iand, operator.ixor, operator.ior,

                    # All Python objects are real-valued, right?
                    get_imag,
                    ]:
                obj_array_args = [
                        make_obj_array([arg]) if isinstance(arg, DOFArray) else arg
                        for arg in actx_args]

                obj_array_result = actx.to_numpy(
                        op_func_actx(*obj_array_args)[0][0])

                assert np.allclose(obj_array_result, ref_result)

            # }}}

# }}}


# {{{ reductions same as numpy

@pytest.mark.parametrize("op", ["sum", "min", "max"])
def test_reductions_same_as_numpy(actx_factory, op):
    actx = actx_factory()

    ary = np.random.randn(3000)
    np_red = getattr(np, op)(ary)
    actx_red = getattr(actx.np, op)(actx.from_numpy(ary))
    actx_red = actx.to_numpy(actx_red)

    from numbers import Number

    if isinstance(actx, PyOpenCLArrayContext) and (not actx._force_device_scalars):
        assert isinstance(actx_red, Number)
    else:
        assert actx_red.shape == ()

    assert np.allclose(np_red, actx_red)


@pytest.mark.parametrize("sym_name", ["any", "all"])
def test_any_all_same_as_numpy(actx_factory, sym_name):
    actx = actx_factory()
    if not hasattr(actx.np, sym_name):
        pytest.skip(f"'{sym_name}' not implemented on '{type(actx).__name__}'")

    rng = np.random.default_rng()
    ary_any = rng.integers(0, 2, 512)
    ary_all = np.ones(512)

    assert_close_to_numpy_in_containers(actx,
                lambda _np, *_args: getattr(_np, sym_name)(*_args), [ary_any])
    assert_close_to_numpy_in_containers(actx,
                lambda _np, *_args: getattr(_np, sym_name)(*_args), [ary_all])
    assert_close_to_numpy_in_containers(actx,
                lambda _np, *_args: getattr(_np, sym_name)(*_args), [1 - ary_all])


def test_array_equal_same_as_numpy(actx_factory):
    actx = actx_factory()

    sym_name = "array_equal"
    if not hasattr(actx.np, sym_name):
        pytest.skip(f"'{sym_name}' not implemented on '{type(actx).__name__}'")

    rng = np.random.default_rng()
    ary = rng.integers(0, 2, 512)
    ary_copy = ary.copy()
    ary_diff_values = np.ones(512)
    ary_diff_shape = np.ones(511)
    ary_diff_type = DOFArray(actx, (np.ones(512),))

    # Equal
    assert_close_to_numpy_in_containers(actx,
        lambda _np, *_args: getattr(_np, sym_name)(*_args), [ary, ary_copy])

    # Different values
    assert_close_to_numpy_in_containers(actx,
        lambda _np, *_args: getattr(_np, sym_name)(*_args), [ary, ary_diff_values])

    # Different shapes
    assert_close_to_numpy_in_containers(actx,
        lambda _np, *_args: getattr(_np, sym_name)(*_args), [ary, ary_diff_shape])

    # Different types
    assert not actx.to_numpy(actx.np.array_equal(ary, ary_diff_type))


# }}}


# {{{ test array context einsum

@pytest.mark.parametrize("spec", [
    "ij->ij",
    "ij->ji",
    "ii->i",
])
def test_array_context_einsum_array_manipulation(actx_factory, spec):
    actx = actx_factory()
    if isinstance(actx, PyCUDAArrayContext):
        pytest.skip("Waiting for loopy to be more capable")

    mat = actx.from_numpy(np.random.randn(10, 10))
    res = actx.to_numpy(actx.einsum(spec, mat,
                                    tagged=(FirstAxisIsElementsTag())))
    ans = np.einsum(spec, actx.to_numpy(mat))
    assert np.allclose(res, ans)


@pytest.mark.parametrize("spec", [
    "ij,ij->ij",
    "ij,ji->ij",
    "ij,kj->ik",
])
def test_array_context_einsum_array_matmatprods(actx_factory, spec):
    actx = actx_factory()
    if isinstance(actx, PyCUDAArrayContext):
        pytest.skip("Waiting for loopy to be more capable")
        
    mat_a = actx.from_numpy(np.random.randn(5, 5))
    mat_b = actx.from_numpy(np.random.randn(5, 5))
    res = actx.to_numpy(actx.einsum(spec, mat_a, mat_b,
                                    tagged=(FirstAxisIsElementsTag())))
    ans = np.einsum(spec, actx.to_numpy(mat_a), actx.to_numpy(mat_b))
    assert np.allclose(res, ans)


@pytest.mark.parametrize("spec", [
    "im,mj,k->ijk"
])
def test_array_context_einsum_array_tripleprod(actx_factory, spec):
    actx = actx_factory()
    if isinstance(actx, PyCUDAArrayContext):
        pytest.skip("Waiting for loopy to be more capable")

    mat_a = actx.from_numpy(np.random.randn(7, 5))
    mat_b = actx.from_numpy(np.random.randn(5, 7))
    vec = actx.from_numpy(np.random.randn(7))
    res = actx.to_numpy(actx.einsum(spec, mat_a, mat_b, vec,
                                    tagged=(FirstAxisIsElementsTag())))
    ans = np.einsum(spec,
                    actx.to_numpy(mat_a),
                    actx.to_numpy(mat_b),
                    actx.to_numpy(vec))
    assert np.allclose(res, ans)

# }}}


# {{{ array container classes for test

@with_container_arithmetic(bcast_obj_array=False,
        eq_comparison=False, rel_comparison=False,
        _cls_has_array_context_attr=True)
@dataclass_array_container
@dataclass(frozen=True)
class MyContainer:
    name: str
    mass: Union[DOFArray, np.ndarray]
    momentum: np.ndarray
    enthalpy: Union[DOFArray, np.ndarray]

    @property
    def array_context(self):
        if isinstance(self.mass, np.ndarray):
            return next(iter(self.mass)).array_context
        else:
            return self.mass.array_context


@with_container_arithmetic(
        bcast_obj_array=False,
        bcast_container_types=(DOFArray, np.ndarray),
        matmul=True,
        rel_comparison=True,
        _cls_has_array_context_attr=True)
@dataclass_array_container
@dataclass(frozen=True)
class MyContainerDOFBcast:
    name: str
    mass: Union[DOFArray, np.ndarray]
    momentum: np.ndarray
    enthalpy: Union[DOFArray, np.ndarray]

    @property
    def array_context(self):
        if isinstance(self.mass, np.ndarray):
            return next(iter(self.mass)).array_context
        else:
            return self.mass.array_context


def _get_test_containers(actx, ambient_dim=2, shapes=50_000):
    from numbers import Number
    if isinstance(shapes, (Number, tuple)):
        shapes = [shapes]

    x = DOFArray(actx, tuple([
        actx.from_numpy(randn(shape, np.float64))
        for shape in shapes]))

    # pylint: disable=unexpected-keyword-arg, no-value-for-parameter
    dataclass_of_dofs = MyContainer(
            name="container",
            mass=x,
            momentum=make_obj_array([x] * ambient_dim),
            enthalpy=x)

    # pylint: disable=unexpected-keyword-arg, no-value-for-parameter
    bcast_dataclass_of_dofs = MyContainerDOFBcast(
            name="container",
            mass=x,
            momentum=make_obj_array([x] * ambient_dim),
            enthalpy=x)

    ary_dof = x
    ary_of_dofs = make_obj_array([x] * ambient_dim)
    mat_of_dofs = np.empty((ambient_dim, ambient_dim), dtype=object)
    for i in np.ndindex(mat_of_dofs.shape):
        mat_of_dofs[i] = x

    return (ary_dof, ary_of_dofs, mat_of_dofs, dataclass_of_dofs,
            bcast_dataclass_of_dofs)


def test_container_scalar_map(actx_factory):
    actx = actx_factory()

    arys = _get_test_containers(actx, shapes=0)
    arys += (np.pi,)

    from arraycontext import (
            map_array_container, rec_map_array_container,
            map_reduce_array_container, rec_map_reduce_array_container,
            )

    for ary in arys:
        result = map_array_container(lambda x: x, ary)
        assert result is not None
        result = rec_map_array_container(lambda x: x, ary)
        assert result is not None

        result = map_reduce_array_container(np.shape, lambda x: x, ary)
        assert result is not None
        result = rec_map_reduce_array_container(np.shape, lambda x: x, ary)
        assert result is not None


def test_container_map(actx_factory):
    actx = actx_factory()
    ary_dof, ary_of_dofs, mat_of_dofs, dc_of_dofs, bcast_dc_of_dofs = \
            _get_test_containers(actx)

    # {{{ check

    def _check_allclose(f, arg1, arg2, atol=2.0e-14):
        from arraycontext import NotAnArrayContainerError
        try:
            arg1_iterable = serialize_container(arg1)
            arg2_iterable = serialize_container(arg2)
        except NotAnArrayContainerError:
            assert np.linalg.norm(actx.to_numpy(f(arg1) - arg2)) < atol
        else:
            arg1_subarrays = [
                subarray for _, subarray in arg1_iterable]
            arg2_subarrays = [
                subarray for _, subarray in arg2_iterable]
            for subarray1, subarray2 in zip(arg1_subarrays, arg2_subarrays):
                _check_allclose(f, subarray1, subarray2)

    def func(x):
        return x + 1

    from arraycontext import rec_map_array_container
    result = rec_map_array_container(func, 1)
    assert result == 2

    for ary in [ary_dof, ary_of_dofs, mat_of_dofs, dc_of_dofs]:
        result = rec_map_array_container(func, ary)
        _check_allclose(func, ary, result)

    from arraycontext import mapped_over_array_containers

    @mapped_over_array_containers
    def mapped_func(x):
        return func(x)

    for ary in [ary_dof, ary_of_dofs, mat_of_dofs, dc_of_dofs]:
        result = mapped_func(ary)
        _check_allclose(func, ary, result)

    @mapped_over_array_containers(leaf_class=DOFArray)
    def check_leaf(x):
        assert isinstance(x, DOFArray)

    for ary in [ary_dof, ary_of_dofs, mat_of_dofs, dc_of_dofs]:
        check_leaf(ary)

    # }}}


def test_container_multimap(actx_factory):
    actx = actx_factory()
    ary_dof, ary_of_dofs, mat_of_dofs, dc_of_dofs, bcast_dc_of_dofs = \
            _get_test_containers(actx)

    # {{{ check

    def _check_allclose(f, arg1, arg2, atol=2.0e-14):
        from arraycontext import NotAnArrayContainerError
        try:
            arg1_iterable = serialize_container(arg1)
            arg2_iterable = serialize_container(arg2)
        except NotAnArrayContainerError:
            assert np.linalg.norm(actx.to_numpy(f(arg1) - arg2)) < atol
        else:
            arg1_subarrays = [
                subarray for _, subarray in arg1_iterable]
            arg2_subarrays = [
                subarray for _, subarray in arg2_iterable]
            for subarray1, subarray2 in zip(arg1_subarrays, arg2_subarrays):
                _check_allclose(f, subarray1, subarray2)

    def func_all_scalar(x, y):
        return x + y

    def func_first_scalar(x, subary):
        return x + subary

    def func_multiple_scalar(a, subary1, b, subary2):
        return a * subary1 + b * subary2

    from arraycontext import rec_multimap_array_container
    result = rec_multimap_array_container(func_all_scalar, 1, 2)
    assert result == 3

    for ary in [ary_dof, ary_of_dofs, mat_of_dofs, dc_of_dofs]:
        result = rec_multimap_array_container(func_first_scalar, 1, ary)
        _check_allclose(lambda x: 1 + x, ary, result)

        result = rec_multimap_array_container(func_multiple_scalar, 2, ary, 2, ary)
        _check_allclose(lambda x: 4 * x, ary, result)

    from arraycontext import multimapped_over_array_containers

    @multimapped_over_array_containers
    def mapped_func(a, subary1, b, subary2):
        return func_multiple_scalar(a, subary1, b, subary2)

    for ary in [ary_dof, ary_of_dofs, mat_of_dofs, dc_of_dofs]:
        result = mapped_func(2, ary, 2, ary)
        _check_allclose(lambda x: 4 * x, ary, result)

    @multimapped_over_array_containers(leaf_class=DOFArray)
    def check_leaf(a, subary1, b, subary2):
        assert isinstance(subary1, DOFArray)
        assert isinstance(subary2, DOFArray)

    for ary in [ary_dof, ary_of_dofs, mat_of_dofs, dc_of_dofs]:
        check_leaf(2, ary, 2, ary)

    with pytest.raises(AssertionError):
        rec_multimap_array_container(func_multiple_scalar, 2, ary_dof, 2, dc_of_dofs)

    # }}}


def test_container_arithmetic(actx_factory):
    actx = actx_factory()
    ary_dof, ary_of_dofs, mat_of_dofs, dc_of_dofs, bcast_dc_of_dofs = \
            _get_test_containers(actx)

    # {{{ check

    def _check_allclose(f, arg1, arg2, atol=5.0e-14):
        assert np.linalg.norm(actx.to_numpy(f(arg1) - arg2)) < atol

    from functools import partial
    from arraycontext import rec_multimap_array_container
    for ary in [ary_dof, ary_of_dofs, mat_of_dofs, dc_of_dofs]:
        rec_multimap_array_container(
                partial(_check_allclose, lambda x: 3 * x),
                ary, 2 * ary + ary)
        rec_multimap_array_container(
                partial(_check_allclose, lambda x: actx.np.sin(x)),
                ary, actx.np.sin(ary))

    with pytest.raises(TypeError):
        ary_of_dofs + dc_of_dofs

    with pytest.raises(TypeError):
        dc_of_dofs + ary_of_dofs

    with pytest.raises(TypeError):
        ary_dof + dc_of_dofs

    with pytest.raises(TypeError):
        dc_of_dofs + ary_dof

    bcast_result = ary_dof + bcast_dc_of_dofs
    bcast_dc_of_dofs + ary_dof

    assert actx.to_numpy(actx.np.linalg.norm(bcast_result.mass
                                             - 2*ary_of_dofs)) < 1e-8

    mock_gradient = MyContainerDOFBcast(
            name="yo",
            mass=ary_of_dofs,
            momentum=mat_of_dofs,
            enthalpy=ary_of_dofs)

    grad_matvec_result = mock_gradient @ ary_of_dofs
    assert isinstance(grad_matvec_result.mass, DOFArray)
    assert grad_matvec_result.momentum.shape == ary_of_dofs.shape

    assert actx.to_numpy(actx.np.linalg.norm(
        grad_matvec_result.mass - sum(ary_of_dofs**2)
        )) < 1e-8

    # }}}


def test_container_freeze_thaw(actx_factory):
    actx = actx_factory()
    ary_dof, ary_of_dofs, mat_of_dofs, dc_of_dofs, bcast_dc_of_dofs = \
            _get_test_containers(actx)

    # {{{ check

    from arraycontext import (
            get_container_context_opt,
            get_container_context_recursively_opt)

    assert get_container_context_opt(ary_of_dofs) is None
    assert get_container_context_opt(mat_of_dofs) is None
    assert get_container_context_opt(ary_dof) is actx
    assert get_container_context_opt(dc_of_dofs) is actx

    assert get_container_context_recursively_opt(ary_of_dofs) is actx
    assert get_container_context_recursively_opt(mat_of_dofs) is actx

    for ary in [ary_dof, ary_of_dofs, mat_of_dofs, dc_of_dofs]:
        frozen_ary = freeze(ary)
        thawed_ary = thaw(frozen_ary, actx)
        frozen_ary = freeze(thawed_ary)

        assert get_container_context_recursively_opt(frozen_ary) is None
        assert get_container_context_recursively_opt(thawed_ary) is actx

    actx2 = actx.clone()

    ary_dof_frozen = freeze(ary_dof)
    with pytest.raises(ValueError) as exc_info:
        ary_dof + ary_dof_frozen

    assert "frozen" in str(exc_info.value)

    ary_dof_2 = thaw(freeze(ary_dof), actx2)

    with pytest.raises(ValueError):
        ary_dof + ary_dof_2

    # }}}


@pytest.mark.parametrize("ord", [2, np.inf])
def test_container_norm(actx_factory, ord):
    actx = actx_factory()

    from pytools.obj_array import make_obj_array
    c = MyContainer(name="hey", mass=1, momentum=make_obj_array([2, 3]), enthalpy=5)
    n1 = actx.np.linalg.norm(make_obj_array([c, c]), ord)
    n2 = np.linalg.norm([1, 2, 3, 5]*2, ord)

    assert abs(n1 - n2) < 1e-12

# }}}


# {{{ test flatten and unflatten

@pytest.mark.parametrize("shapes", [
    0,                          # tests device scalars when flattening
    512,
    [(128, 67)],
    [(127, 67), (18, 0)],       # tests 0-sized arrays
    [(64, 7), (154, 12)]
    ])
def test_flatten_array_container(actx_factory, shapes):
    actx = actx_factory()

    from arraycontext import flatten, unflatten
    arys = _get_test_containers(actx, shapes=shapes)

    for ary in arys:
        flat = flatten(ary, actx)
        assert flat.ndim == 1

        ary_roundtrip = unflatten(ary, flat, actx)

        from arraycontext import rec_multimap_reduce_array_container
        assert rec_multimap_reduce_array_container(
                np.prod,
                lambda x, y: x.shape == y.shape,
                ary, ary_roundtrip)

        assert actx.to_numpy(
                actx.np.linalg.norm(ary - ary_roundtrip)
                ) < 1.0e-15

    # {{{ complex to real

    if isinstance(shapes, (int, tuple)):
        shapes = [shapes]

    ary = DOFArray(actx, tuple([
        actx.from_numpy(randn(shape, np.float64))
        for shape in shapes]))

    template = DOFArray(actx, tuple([
        actx.from_numpy(randn(shape, np.complex128))
        for shape in shapes]))

    flat = flatten(ary, actx)
    ary_roundtrip = unflatten(template, flat, actx, strict=False)

    assert actx.to_numpy(
            actx.np.linalg.norm(ary - ary_roundtrip)
            ) < 1.0e-15

    # }}}


def _checked_flatten(ary, actx, leaf_class=None):
    from arraycontext import flatten, flat_size_and_dtype
    result = flatten(ary, actx, leaf_class=leaf_class)

    if leaf_class is None:
        size, dtype = flat_size_and_dtype(ary)
        assert result.shape == (size,)
        assert result.dtype == dtype

    return result


def test_flatten_array_container_failure(actx_factory):
    actx = actx_factory()

    from arraycontext import unflatten
    ary = _get_test_containers(actx, shapes=512)[0]
    flat_ary = _checked_flatten(ary, actx)

    with pytest.raises(TypeError):
        # cannot unflatten from a numpy array
        unflatten(ary, actx.to_numpy(flat_ary), actx)

    with pytest.raises(ValueError):
        # cannot unflatten non-flat arrays
        unflatten(ary, flat_ary.reshape(2, -1), actx)

    with pytest.raises(ValueError):
        # cannot unflatten partially
        unflatten(ary, flat_ary[:-1], actx)


def test_flatten_with_leaf_class(actx_factory):
    actx = actx_factory()

    arys = _get_test_containers(actx, shapes=512)

    flat = _checked_flatten(arys[0], actx, leaf_class=DOFArray)
    assert isinstance(flat, actx.array_types)
    assert flat.shape == (arys[0].size,)

    flat = _checked_flatten(arys[1], actx, leaf_class=DOFArray)
    assert isinstance(flat, np.ndarray) and flat.dtype == object
    assert all(isinstance(entry, actx.array_types) for entry in flat)
    assert all(entry.shape == (arys[0].size,) for entry in flat)

    flat = _checked_flatten(arys[3], actx, leaf_class=DOFArray)
    assert isinstance(flat, MyContainer)
    assert isinstance(flat.mass, actx.array_types)
    assert flat.mass.shape == (arys[3].mass.size,)
    assert isinstance(flat.enthalpy, actx.array_types)
    assert flat.enthalpy.shape == (arys[3].enthalpy.size,)
    assert all(isinstance(entry, actx.array_types) for entry in flat.momentum)

# }}}


# {{{ test from_numpy and to_numpy

def test_numpy_conversion(actx_factory):
    actx = actx_factory()

    nelements = 42
    ac = MyContainer(
            name="test_numpy_conversion",
            mass=np.random.rand(nelements, nelements),
            momentum=make_obj_array([np.random.rand(nelements) for _ in range(3)]),
            enthalpy=np.array(np.random.rand()),
            )

    from arraycontext import from_numpy, to_numpy
    ac_actx = from_numpy(ac, actx)
    ac_roundtrip = to_numpy(ac_actx, actx)

    assert np.allclose(ac.mass, ac_roundtrip.mass)
    assert np.allclose(ac.momentum[0], ac_roundtrip.momentum[0])

    from dataclasses import replace
    ac_with_cl = replace(ac, enthalpy=ac_actx.mass)
    with pytest.raises(TypeError):
        from_numpy(ac_with_cl, actx)

    with pytest.raises(TypeError):
        from_numpy(ac_actx, actx)

    with pytest.raises(TypeError):
        to_numpy(ac, actx)

# }}}


# {{{ test actx.np.linalg.norm

@pytest.mark.parametrize("norm_ord", [2, np.inf])
def test_norm_complex(actx_factory, norm_ord):
    actx = actx_factory()
    a = randn(2000, np.complex128)

    norm_a_ref = np.linalg.norm(a, norm_ord)
    norm_a = actx.np.linalg.norm(actx.from_numpy(a), norm_ord)

    norm_a = actx.to_numpy(norm_a)

    assert abs(norm_a_ref - norm_a)/norm_a < 1e-13


@pytest.mark.parametrize("ndim", [1, 2, 3, 4, 5])
def test_norm_ord_none(actx_factory, ndim):
    actx = actx_factory()

    from numpy.random import default_rng

    rng = default_rng()
    shape = tuple(rng.integers(2, 7, ndim))

    a = rng.random(shape)

    norm_a_ref = np.linalg.norm(a, ord=None)
    norm_a = actx.np.linalg.norm(actx.from_numpy(a), ord=None)

    np.testing.assert_allclose(actx.to_numpy(norm_a), norm_a_ref)

# }}}


# {{{ test_actx_compile helpers

@with_container_arithmetic(bcast_obj_array=True, rel_comparison=True)
@dataclass_array_container
@dataclass(frozen=True)
class Velocity2D:
    u: ArrayContainer
    v: ArrayContainer
    array_context: ArrayContext


def scale_and_orthogonalize(alpha, vel):
    from arraycontext import rec_map_array_container
    actx = vel.array_context
    scaled_vel = rec_map_array_container(lambda x: alpha * x,
                                         vel)
    return Velocity2D(-scaled_vel.v, scaled_vel.u, actx)


def test_actx_compile(actx_factory):
    from arraycontext import (to_numpy, from_numpy)
    actx = actx_factory()

    compiled_rhs = actx.compile(scale_and_orthogonalize)

    v_x = np.random.rand(10)
    v_y = np.random.rand(10)

    vel = from_numpy(Velocity2D(v_x, v_y, actx), actx)

    scaled_speed = compiled_rhs(np.float64(3.14), vel)

    result = to_numpy(scaled_speed, actx)
    np.testing.assert_allclose(result.u, -3.14*v_y)
    np.testing.assert_allclose(result.v, 3.14*v_x)


def test_actx_compile_python_scalar(actx_factory):
    from arraycontext import (to_numpy, from_numpy)
    actx = actx_factory()

    compiled_rhs = actx.compile(scale_and_orthogonalize)

    v_x = np.random.rand(10)
    v_y = np.random.rand(10)

    vel = from_numpy(Velocity2D(v_x, v_y, actx), actx)

    scaled_speed = compiled_rhs(3.14, vel)

    result = to_numpy(scaled_speed, actx)
    np.testing.assert_allclose(result.u, -3.14*v_y)
    np.testing.assert_allclose(result.v, 3.14*v_x)


def test_actx_compile_kwargs(actx_factory):
    from arraycontext import (to_numpy, from_numpy)
    actx = actx_factory()

    compiled_rhs = actx.compile(scale_and_orthogonalize)

    v_x = np.random.rand(10)
    v_y = np.random.rand(10)

    vel = from_numpy(Velocity2D(v_x, v_y, actx), actx)

    scaled_speed = compiled_rhs(3.14, vel=vel)

    result = to_numpy(scaled_speed, actx)
    np.testing.assert_allclose(result.u, -3.14*v_y)
    np.testing.assert_allclose(result.v, 3.14*v_x)

# }}}


# {{{ test_container_equality

def test_container_equality(actx_factory):
    actx = actx_factory()

    ary_dof, _, _, dc_of_dofs, bcast_dc_of_dofs = \
            _get_test_containers(actx)
    _, _, _, dc_of_dofs_2, bcast_dc_of_dofs_2 = \
            _get_test_containers(actx)

    # MyContainer sets eq_comparison to False, so equality comparison should
    # not succeed.
    dc = MyContainer(name="yoink", mass=ary_dof, momentum=None, enthalpy=None)
    dc2 = MyContainer(name="yoink", mass=ary_dof, momentum=None, enthalpy=None)
    assert dc != dc2

    assert isinstance(bcast_dc_of_dofs == bcast_dc_of_dofs_2, MyContainerDOFBcast)

# }}}


# {{{ test_leaf_array_type_broadcasting

@with_container_arithmetic(
    bcast_obj_array=True,
    bcast_numpy_array=True,
    rel_comparison=True,
    _cls_has_array_context_attr=True)
@dataclass_array_container
@dataclass(frozen=True)
class Foo:
    u: DOFArray

    @property
    def array_context(self):
        return self.u.array_context


def test_leaf_array_type_broadcasting(actx_factory):
    # test support for https://github.com/inducer/arraycontext/issues/49
    actx = actx_factory()
    foo = Foo(DOFArray(actx, (actx.zeros(3, dtype=np.float64) + 41, )))
    bar = foo + 4
    baz = foo + actx.from_numpy(4*np.ones((3, )))
    qux = actx.from_numpy(4*np.ones((3, ))) + foo

    np.testing.assert_allclose(actx.to_numpy(bar.u[0]),
                               actx.to_numpy(baz.u[0]))

    np.testing.assert_allclose(actx.to_numpy(bar.u[0]),
                               actx.to_numpy(qux.u[0]))

    def _actx_allows_scalar_broadcast(actx):
        if not isinstance(actx, PyOpenCLArrayContext):
            return True
        else:
            import pyopencl as cl
            # See https://github.com/inducer/pyopencl/issues/498
            return cl.version.VERSION > (2021, 2, 5)

    if _actx_allows_scalar_broadcast(actx):
        quux = foo + actx.from_numpy(np.array(4))
        quuz = actx.from_numpy(np.array(4)) + foo

        np.testing.assert_allclose(actx.to_numpy(bar.u[0]),
                                   actx.to_numpy(quux.u[0]))

        np.testing.assert_allclose(actx.to_numpy(bar.u[0]),
                                   actx.to_numpy(quuz.u[0]))

# }}}


# {{{ test outer product

def test_outer(actx_factory):
    actx = actx_factory()

    a_dof, a_ary_of_dofs, _, _, a_bcast_dc_of_dofs = _get_test_containers(actx)

    b_dof = a_dof + 1
    b_ary_of_dofs = a_ary_of_dofs + 1
    b_bcast_dc_of_dofs = a_bcast_dc_of_dofs + 1

    from arraycontext import outer

    def equal(a, b):
        return actx.to_numpy(actx.np.array_equal(a, b))

    # Two scalars
    assert equal(outer(a_dof, b_dof), a_dof*b_dof)

    # Scalar and vector
    assert equal(outer(a_dof, b_ary_of_dofs), a_dof*b_ary_of_dofs)

    # Vector and scalar
    assert equal(outer(a_ary_of_dofs, b_dof), a_ary_of_dofs*b_dof)

    # Two vectors
    assert equal(
        outer(a_ary_of_dofs, b_ary_of_dofs),
        np.outer(a_ary_of_dofs, b_ary_of_dofs))

    # Scalar and array container
    assert equal(
        outer(a_dof, b_bcast_dc_of_dofs),
        a_dof*b_bcast_dc_of_dofs)

    # Array container and scalar
    assert equal(
        outer(a_bcast_dc_of_dofs, b_dof),
        a_bcast_dc_of_dofs*b_dof)

    # Vector and array container
    assert equal(
        outer(a_ary_of_dofs, b_bcast_dc_of_dofs),
        make_obj_array([a_i*b_bcast_dc_of_dofs for a_i in a_ary_of_dofs]))

    # Array container and vector
    assert equal(
        outer(a_bcast_dc_of_dofs, b_ary_of_dofs),
        MyContainerDOFBcast(
            name="container",
            mass=a_bcast_dc_of_dofs.mass*b_ary_of_dofs,
            momentum=np.outer(a_bcast_dc_of_dofs.momentum, b_ary_of_dofs),
            enthalpy=a_bcast_dc_of_dofs.enthalpy*b_ary_of_dofs))

    # Two array containers
    assert equal(
        outer(a_bcast_dc_of_dofs, b_bcast_dc_of_dofs),
        MyContainerDOFBcast(
            name="container",
            mass=a_bcast_dc_of_dofs.mass*b_bcast_dc_of_dofs.mass,
            momentum=np.outer(
                a_bcast_dc_of_dofs.momentum,
                b_bcast_dc_of_dofs.momentum),
            enthalpy=a_bcast_dc_of_dofs.enthalpy*b_bcast_dc_of_dofs.enthalpy))

    # Non-object numpy arrays should be treated as scalars
    ary_of_floats = np.ones(len(b_bcast_dc_of_dofs.mass))
    assert equal(
        outer(ary_of_floats, b_bcast_dc_of_dofs),
        ary_of_floats*b_bcast_dc_of_dofs)
    assert equal(
        outer(a_bcast_dc_of_dofs, ary_of_floats),
        a_bcast_dc_of_dofs*ary_of_floats)

# }}}


# {{{ test_array_container_with_numpy

@with_container_arithmetic(bcast_obj_array=True, rel_comparison=True)
@dataclass_array_container
@dataclass(frozen=True)
class ArrayContainerWithNumpy:
    u: np.ndarray
    v: DOFArray


def test_array_container_with_numpy(actx_factory):
    actx = actx_factory()

    mystate = ArrayContainerWithNumpy(
            u=np.zeros(10),
            v=DOFArray(actx, (actx.from_numpy(np.zeros(42)),)),
            )

    from arraycontext import rec_map_array_container
    rec_map_array_container(lambda x: x, mystate)


# }}}


# {{{ test_actx_compile_on_pure_array_return

def test_actx_compile_on_pure_array_return(actx_factory):
    def _twice(x):
        return 2 * x

    actx = actx_factory()
    ones = actx.zeros(shape=(10, 4), dtype=np.float64) + 1
    np.testing.assert_allclose(actx.to_numpy(_twice(ones)),
                               actx.to_numpy(actx.compile(_twice)(ones)))

# }}}


# {{{

def test_taggable_cl_array_tags(actx_factory):
    actx = actx_factory()
    if not isinstance(actx, PyOpenCLArrayContext):
        pytest.skip(f"not relevant for '{type(actx).__name__}'")

    import pyopencl.array as cl_array
    ary = cl_array.to_device(actx.queue, np.zeros((32, 7)))

    # {{{ check tags are set

    from arraycontext.impl.pyopencl.taggable_cl_array import to_tagged_cl_array
    tagged_ary = to_tagged_cl_array(ary, axes=None,
                                    tags=frozenset((FirstAxisIsElementsTag(),)))

    assert tagged_ary.base_data is ary.base_data
    assert tagged_ary.tags == frozenset((FirstAxisIsElementsTag(),))

    # }}}

    # {{{ check tags are appended

    from arraycontext import ElementwiseMapKernelTag
    tagged_ary = to_tagged_cl_array(tagged_ary, axes=None,
                                    tags=frozenset((ElementwiseMapKernelTag(),)))

    assert tagged_ary.base_data is ary.base_data
    assert tagged_ary.tags == frozenset(
        (FirstAxisIsElementsTag(), ElementwiseMapKernelTag())
    )

    # }}}

    # {{{ test copied tags

    copy_tagged_ary = tagged_ary.copy()

    assert copy_tagged_ary.tags == tagged_ary.tags
    assert copy_tagged_ary.axes == tagged_ary.axes
    assert copy_tagged_ary.base_data != tagged_ary.base_data

    # }}}

# }}}


def test_to_numpy_on_frozen_arrays(actx_factory):
    # See https://github.com/inducer/arraycontext/issues/159
    actx = actx_factory()
    u = actx.freeze(actx.zeros(10, dtype="float64")+1)
    np.testing.assert_allclose(actx.to_numpy(u), 1)
    np.testing.assert_allclose(to_numpy(u, actx), 1)


if __name__ == "__main__":
    import sys
    if len(sys.argv) > 1:
        exec(sys.argv[1])
    else:
        from pytest import main
        main([__file__])

# vim: fdm=marker<|MERGE_RESOLUTION|>--- conflicted
+++ resolved
@@ -36,22 +36,16 @@
         FirstAxisIsElementsTag,
         PyOpenCLArrayContext,
         PytatoPyOpenCLArrayContext,
-<<<<<<< HEAD
         PyCUDAArrayContext,
-        ArrayContainer)
-=======
+
         ArrayContainer,
         to_numpy)
->>>>>>> 8d7c872e
 from arraycontext import (  # noqa: F401
         pytest_generate_tests_for_array_contexts,
         )
 from arraycontext.pytest import (_PytestPyOpenCLArrayContextFactoryWithClass,
                                  _PytestPytatoPyOpenCLArrayContextFactory,
-<<<<<<< HEAD
                                  _PytestPyCUDAArrayContextFactory,
-=======
->>>>>>> 8d7c872e
                                  _PytestEagerJaxArrayContextFactory,
                                  _PytestPytatoJaxArrayContextFactory)
 
