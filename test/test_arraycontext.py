--- conflicted
+++ resolved
@@ -41,12 +41,9 @@
         )
 from arraycontext.pytest import (_PytestPyOpenCLArrayContextFactoryWithClass,
                                  _PytestPytatoPyOpenCLArrayContextFactory,
-<<<<<<< HEAD
                                  _PytestPyCUDAArrayContextFactory)
-=======
                                  _PytestEagerJaxArrayContextFactory,
                                  _PytestPytatoJaxArrayContextFactory)
->>>>>>> 0e2dc28e
 
 
 import logging
@@ -111,15 +108,12 @@
     #])
 
 pytest_generate_tests = pytest_generate_tests_for_array_contexts([
-<<<<<<< HEAD
     _PyCUDAArrayContextForTestsFactory
-=======
     _PyOpenCLArrayContextForTestsFactory,
     _PyOpenCLArrayContextWithHostScalarsForTestsFactory,
     _PytatoPyOpenCLArrayContextForTestsFactory,
     _PytestEagerJaxArrayContextFactory,
     _PytestPytatoJaxArrayContextFactory,
->>>>>>> 0e2dc28e
     ])
 
 def _acf():
@@ -321,11 +315,8 @@
             ("any", 1, np.float64),
             ("all", 1, np.float64),
             ("arctan", 1, np.float64),
-<<<<<<< HEAD
             ("atan", 1, np.float64),
-=======
-
->>>>>>> 0e2dc28e
+
             # float + complex
             ("sin", 1, np.float64),
             ("sin", 1, np.complex128),
