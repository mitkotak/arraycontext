__copyright__ = "Copyright (C) 2020-21 University of Illinois Board of Trustees"

__license__ = """
Permission is hereby granted, free of charge, to any person obtaining a copy
of this software and associated documentation files (the "Software"), to deal
in the Software without restriction, including without limitation the rights
to use, copy, modify, merge, publish, distribute, sublicense, and/or sell
copies of the Software, and to permit persons to whom the Software is
furnished to do so, subject to the following conditions:

The above copyright notice and this permission notice shall be included in
all copies or substantial portions of the Software.

THE SOFTWARE IS PROVIDED "AS IS", WITHOUT WARRANTY OF ANY KIND, EXPRESS OR
IMPLIED, INCLUDING BUT NOT LIMITED TO THE WARRANTIES OF MERCHANTABILITY,
FITNESS FOR A PARTICULAR PURPOSE AND NONINFRINGEMENT. IN NO EVENT SHALL THE
AUTHORS OR COPYRIGHT HOLDERS BE LIABLE FOR ANY CLAIM, DAMAGES OR OTHER
LIABILITY, WHETHER IN AN ACTION OF CONTRACT, TORT OR OTHERWISE, ARISING FROM,
OUT OF OR IN CONNECTION WITH THE SOFTWARE OR THE USE OR OTHER DEALINGS IN
THE SOFTWARE.
"""

from dataclasses import dataclass
import numpy as np
import pytest

from pytools.obj_array import make_obj_array

from arraycontext import (
        ArrayContext,
        dataclass_array_container, with_container_arithmetic,
        serialize_container, deserialize_container,
        freeze, thaw,
        FirstAxisIsElementsTag,
        PyOpenCLArrayContext,
        PytatoPyOpenCLArrayContext,
        PyCUDAArrayContext,
        ArrayContainer)
from arraycontext import (  # noqa: F401
        pytest_generate_tests_for_array_contexts,
        )
from arraycontext.pytest import (_PytestPyOpenCLArrayContextFactoryWithClass,
                                 _PytestPytatoPyOpenCLArrayContextFactory,
                                 _PytestPyCUDAArrayContextFactory)


import logging
logger = logging.getLogger(__name__)


# {{{ array context fixture

class _PyOpenCLArrayContextForTests(PyOpenCLArrayContext):
    """Like :class:`PyOpenCLArrayContext`, but applies no program transformations
    whatsoever. Only to be used for testing internal to :mod:`arraycontext`.
    """

    def transform_loopy_program(self, t_unit):
        return t_unit


class _PytatoPyOpenCLArrayContextForTests(PytatoPyOpenCLArrayContext):
    """Like :class:`PytatoPyOpenCLArrayContext`, but applies no program
    transformations whatsoever. Only to be used for testing internal to
    :mod:`arraycontext`.
    """

    def transform_loopy_program(self, t_unit):
        return t_unit

class _PyCUDAArrayContextForTests(PyCUDAArrayContext):
    """Like :class:`PyCUDAArrayContext`, but applies no program
    transformations whatsoever. Only to be used for testing internal to
    :mod:`arraycontext`.
    """

    def transform_loopy_program(self, t_unit):
        return t_unit


class _PyOpenCLArrayContextWithHostScalarsForTestsFactory(
        _PytestPyOpenCLArrayContextFactoryWithClass):
    actx_class = _PyOpenCLArrayContextForTests


class _PyOpenCLArrayContextForTestsFactory(
        _PyOpenCLArrayContextWithHostScalarsForTestsFactory):
    force_device_scalars = True


class _PytatoPyOpenCLArrayContextForTestsFactory(
        _PytestPytatoPyOpenCLArrayContextFactory):
    actx_class = _PytatoPyOpenCLArrayContextForTests


class _PyCUDAArrayContextForTestsFactory(
        _PytestPyCUDAArrayContextFactory):
    actx_class = _PyCUDAArrayContextForTests


#pytest_generate_tests = pytest_generate_tests_for_array_contexts([
    #_PyOpenCLArrayContextForTestsFactory,
    #_PyOpenCLArrayContextWithHostScalarsForTestsFactory,
    #_PytatoPyOpenCLArrayContextForTestsFactory,
    #_PyCUDAArrayContextForTestsFactory,
    #])

pytest_generate_tests = pytest_generate_tests_for_array_contexts([
    _PyCUDAArrayContextForTestsFactory
    ])

def _acf():
    import pyopencl as cl

    context = cl._csc()
    queue = cl.CommandQueue(context)
    return _PyOpenCLArrayContextForTests(queue, force_device_scalars=True)

# }}}


# {{{ stand-in DOFArray implementation

@with_container_arithmetic(
        bcast_obj_array=True,
        bcast_numpy_array=True,
        bitwise=True,
        rel_comparison=True,
        _cls_has_array_context_attr=True)
class DOFArray:
    def __init__(self, actx, data):
        if not (actx is None or isinstance(actx, ArrayContext)):
            raise TypeError("actx must be of type ArrayContext")

        if not isinstance(data, tuple):
            raise TypeError("'data' argument must be a tuple")

        self.array_context = actx
        self.data = data

    __array_priority__ = 10

    def __bool__(self):
        if len(self) == 1 and self.data[0].size == 1:
            return bool(self.data[0])

        raise ValueError(
                "The truth value of an array with more than one element is "
                "ambiguous. Use actx.np.any(x) or actx.np.all(x)")

    def __len__(self):
        return len(self.data)

    def __getitem__(self, i):
        return self.data[i]

    @classmethod
    def _serialize_init_arrays_code(cls, instance_name):
        return {"_":
                (f"{instance_name}_i", f"{instance_name}")}

    @classmethod
    def _deserialize_init_arrays_code(cls, template_instance_name, args):
        (_, arg), = args.items()
        # Why tuple([...])? https://stackoverflow.com/a/48592299
        return (f"{template_instance_name}.array_context, tuple([{arg}])")

    @property
    def size(self):
        return sum(ary.size for ary in self.data)

    @property
    def real(self):
        return DOFArray(self.array_context, tuple([subary.real for subary in self]))

    @property
    def imag(self):
        return DOFArray(self.array_context, tuple([subary.imag for subary in self]))


@serialize_container.register(DOFArray)
def _serialize_dof_container(ary: DOFArray):
    return enumerate(ary.data)


@deserialize_container.register(DOFArray)
def _deserialize_dof_container(
        template, iterable):
    def _raise_index_inconsistency(i, stream_i):
        raise ValueError(
                "out-of-sequence indices supplied in DOFArray deserialization "
                f"(expected {i}, received {stream_i})")

    return type(template)(
            template.array_context,
            data=tuple(
                v if i == stream_i else _raise_index_inconsistency(i, stream_i)
                for i, (stream_i, v) in enumerate(iterable)))


@freeze.register(DOFArray)
def _freeze_dofarray(ary, actx=None):
    assert actx is None
    return type(ary)(
        None,
        tuple(ary.array_context.freeze(subary) for subary in ary.data))


@thaw.register(DOFArray)
def _thaw_dofarray(ary, actx):
    if ary.array_context is not None:
        raise ValueError("cannot thaw DOFArray that already has an array context")

    return type(ary)(
        actx,
        tuple(actx.thaw(subary) for subary in ary.data))

# }}}


# {{{ assert_close_to_numpy*

def randn(shape, dtype):
    rng = np.random.default_rng()
    dtype = np.dtype(dtype)

    if dtype.kind == "c":
        dtype = np.dtype(f"<f{dtype.itemsize // 2}")
        return rng.standard_normal(shape, dtype) \
            + 1j * rng.standard_normal(shape, dtype)
    elif dtype.kind == "f":
        return rng.standard_normal(shape, dtype)
    elif dtype.kind == "i":
        return rng.integers(0, 128, shape, dtype)
    else:
        raise TypeError(dtype.kind)


def assert_close_to_numpy(actx, op, args):
    assert np.allclose(
            actx.to_numpy(
                op(actx.np, *[
                    actx.from_numpy(arg) if isinstance(arg, np.ndarray) else arg
                    for arg in args])),
            op(np, *args))


def assert_close_to_numpy_in_containers(actx, op, args):
    assert_close_to_numpy(actx, op, args)

    ref_result = op(np, *args)

    # {{{ test DOFArrays

    dofarray_args = [
            DOFArray(actx, (actx.from_numpy(arg),))
            if isinstance(arg, np.ndarray) else arg
            for arg in args]

    actx_result = op(actx.np, *dofarray_args)
    if isinstance(actx_result, DOFArray):
        actx_result = actx_result[0]

    assert np.allclose(actx.to_numpy(actx_result), ref_result)

    # }}}

    # {{{ test object arrays of DOFArrays

    obj_array_args = [
            make_obj_array([arg]) if isinstance(arg, DOFArray) else arg
            for arg in dofarray_args]

    obj_array_result = op(actx.np, *obj_array_args)
    if isinstance(obj_array_result, np.ndarray):
        obj_array_result = obj_array_result[0][0]

    assert np.allclose(actx.to_numpy(obj_array_result), ref_result)

    # }}}

# }}}


# {{{ np.function same as numpy

@pytest.mark.parametrize(("sym_name", "n_args", "dtype"), [
            # float only
            ("arctan2", 2, np.float64),
            ("minimum", 2, np.float64),
            ("maximum", 2, np.float64),
            ("where", 3, np.float64),
            ("min", 1, np.float64),
            ("max", 1, np.float64),
            ("any", 1, np.float64),
            ("all", 1, np.float64),
            ("arctan", 1, np.float64),
            ("atan", 1, np.float64),

            # float + complex
            ("sin", 1, np.float64),
            ("sin", 1, np.complex128),
            ("exp", 1, np.float64),
            ("exp", 1, np.complex128),
            ("conj", 1, np.float64),
            ("conj", 1, np.complex128),
            ("vdot", 2, np.float64),
            ("vdot", 2, np.complex128),
            ("abs", 1, np.float64),
            ("abs", 1, np.complex128),
            ("sum", 1, np.float64),
            ("sum", 1, np.complex64),
            ])
def test_array_context_np_workalike(actx_factory, sym_name, n_args, dtype):
    actx = actx_factory()
    if not hasattr(actx.np, sym_name):
        pytest.skip(f"'{sym_name}' not implemented on '{type(actx).__name__}'")

    ndofs = 512
    args = [randn(ndofs, dtype) for i in range(n_args)]

    c_to_numpy_arc_functions = {
            "atan": "arctan",
            "atan2": "arctan2",
            }

    def evaluate(_np, *_args):
        func = getattr(_np, sym_name,
                getattr(_np, c_to_numpy_arc_functions.get(sym_name, sym_name)))

        return func(*_args)

    assert_close_to_numpy_in_containers(actx, evaluate, args)

    if sym_name in ["where", "min", "max", "any", "all", "conj", "vdot", "sum"]:
        pytest.skip(f"'{sym_name}' not supported on scalars")

    args = [randn(0, dtype)[()] for i in range(n_args)]
    assert_close_to_numpy(actx, evaluate, args)


@pytest.mark.parametrize(("sym_name", "n_args", "dtype"), [
            ("zeros_like", 1, np.float64),
            ("zeros_like", 1, np.complex128),
            ("ones_like", 1, np.float64),
            ("ones_like", 1, np.complex128),
            ])
def test_array_context_np_like(actx_factory, sym_name, n_args, dtype):
    actx = actx_factory()
    if not hasattr(actx.np, sym_name):
        pytest.skip(f"'{sym_name}' not implemented on '{type(actx).__name__}'")

    ndofs = 512
    args = [randn(ndofs, dtype) for i in range(n_args)]
    assert_close_to_numpy(
            actx, lambda _np, *_args: getattr(_np, sym_name)(*_args), args)

# }}}


# {{{ array manipulations

def test_actx_stack(actx_factory):
    actx = actx_factory()

    ndofs = 5000
    args = [np.random.randn(ndofs) for i in range(10)]

    assert_close_to_numpy_in_containers(
            actx, lambda _np, *_args: _np.stack(_args), args)


def test_actx_concatenate(actx_factory):
    actx = actx_factory()

    ndofs = 5000
    args = [np.random.randn(ndofs) for i in range(10)]

    assert_close_to_numpy(
            actx, lambda _np, *_args: _np.concatenate(_args), args)


def test_actx_reshape(actx_factory):
    actx = actx_factory()

    for new_shape in [(3, 2), (3, -1), (6,), (-1,)]:
        assert_close_to_numpy(
                actx, lambda _np, *_args: _np.reshape(*_args),
                (np.random.randn(2, 3), new_shape))


def test_actx_ravel(actx_factory):
    from numpy.random import default_rng
    actx = actx_factory()
    rng = default_rng()
    ndim = rng.integers(low=1, high=6)
    shape = tuple(rng.integers(2, 7, ndim))

    assert_close_to_numpy(actx, lambda _np, ary: _np.ravel(ary),
                          (rng.random(shape),))

# }}}


# {{{ arithmetic same as numpy

def test_dof_array_arithmetic_same_as_numpy(actx_factory):
    actx = actx_factory()

    ndofs = 50_000

    def get_real(ary):
        return ary.real

    def get_imag(ary):
        return ary.imag

    import operator
    from pytools import generate_nonnegative_integer_tuples_below as gnitb
    from random import uniform, randrange
    for op_func, n_args, use_integers in [
            (operator.add, 2, False),
            (operator.sub, 2, False),
            (operator.mul, 2, False),
            (operator.truediv, 2, False),
            (operator.pow, 2, False),
            # FIXME pyopencl.Array doesn't do mod.
            #(operator.mod, 2, True),
            #(operator.mod, 2, False),
            #(operator.imod, 2, True),
            #(operator.imod, 2, False),
            # FIXME: Two outputs
            #(divmod, 2, False),

            (operator.iadd, 2, False),
            (operator.isub, 2, False),
            (operator.imul, 2, False),
            (operator.itruediv, 2, False),

            (operator.and_, 2, True),
            (operator.xor, 2, True),
            (operator.or_, 2, True),

            (operator.iand, 2, True),
            (operator.ixor, 2, True),
            (operator.ior, 2, True),

            (operator.ge, 2, False),
            (operator.lt, 2, False),
            (operator.gt, 2, False),
            (operator.eq, 2, True),
            (operator.ne, 2, True),

            (operator.pos, 1, False),
            (operator.neg, 1, False),
            (operator.abs, 1, False),

            (get_real, 1, False),
            (get_imag, 1, False),
            ]:
        for is_array_flags in gnitb(2, n_args):
            if sum(is_array_flags) == 0:
                # all scalars, no need to test
                continue

            if is_array_flags[0] == 0 and op_func in [
                    operator.iadd, operator.isub,
                    operator.imul, operator.itruediv,
                    operator.iand, operator.ixor, operator.ior,
                    ]:
                # can't do in place operations with a scalar lhs
                continue

            if op_func == operator.ge:
                op_func_actx = actx.np.greater_equal
            elif op_func == operator.lt:
                op_func_actx = actx.np.less
            elif op_func == operator.gt:
                op_func_actx = actx.np.greater
            elif op_func == operator.eq:
                op_func_actx = actx.np.equal
            elif op_func == operator.ne:
                op_func_actx = actx.np.not_equal
            else:
                op_func_actx = op_func

            args = [
                    (0.5+np.random.rand(ndofs)
                        if not use_integers else
                        np.random.randint(3, 200, ndofs))

                    if is_array_flag else
                    (uniform(0.5, 2)
                        if not use_integers
                        else randrange(3, 200))
                    for is_array_flag in is_array_flags]

            # {{{ get reference numpy result

            # make a copy for the in place operators
            ref_args = [
                    arg.copy() if isinstance(arg, np.ndarray) else arg
                    for arg in args]
            ref_result = op_func(*ref_args)

            # }}}

            # {{{ test DOFArrays

            actx_args = [
                    DOFArray(actx, (actx.from_numpy(arg),))
                    if isinstance(arg, np.ndarray) else arg
                    for arg in args]

            actx_result = actx.to_numpy(op_func_actx(*actx_args)[0])

            assert np.allclose(actx_result, ref_result)

            # }}}

            # {{{ test object arrays of DOFArrays

            # It would be very nice if comparisons on object arrays behaved
            # consistently with everything else. Alas, they do not. Instead:
            #
            # 0.5 < obj_array(DOFArray) -> obj_array([True])
            #
            # because hey, 0.5 < DOFArray returned something truthy.

            if op_func not in [
                    operator.eq, operator.ne,
                    operator.le, operator.lt,
                    operator.ge, operator.gt,

                    operator.iadd, operator.isub,
                    operator.imul, operator.itruediv,
                    operator.iand, operator.ixor, operator.ior,

                    # All Python objects are real-valued, right?
                    get_imag,
                    ]:
                obj_array_args = [
                        make_obj_array([arg]) if isinstance(arg, DOFArray) else arg
                        for arg in actx_args]

                obj_array_result = actx.to_numpy(
                        op_func_actx(*obj_array_args)[0][0])

                assert np.allclose(obj_array_result, ref_result)

            # }}}

# }}}


# {{{ reductions same as numpy

@pytest.mark.parametrize("op", ["sum", "min", "max"])
def test_reductions_same_as_numpy(actx_factory, op):
    actx = actx_factory()

    ary = np.random.randn(3000)
    np_red = getattr(np, op)(ary)
    actx_red = getattr(actx.np, op)(actx.from_numpy(ary))
    actx_red = actx.to_numpy(actx_red)

    from numbers import Number

    if isinstance(actx, PyOpenCLArrayContext) and (not actx._force_device_scalars):
        assert isinstance(actx_red, Number)
    else:
        assert actx_red.shape == ()

    assert np.allclose(np_red, actx_red)


@pytest.mark.parametrize("sym_name", ["any", "all"])
def test_any_all_same_as_numpy(actx_factory, sym_name):
    actx = actx_factory()
    if not hasattr(actx.np, sym_name):
        pytest.skip(f"'{sym_name}' not implemented on '{type(actx).__name__}'")

    rng = np.random.default_rng()
    ary_any = rng.integers(0, 2, 512)
    ary_all = np.ones(512)

    assert_close_to_numpy_in_containers(actx,
                lambda _np, *_args: getattr(_np, sym_name)(*_args), [ary_any])
    assert_close_to_numpy_in_containers(actx,
                lambda _np, *_args: getattr(_np, sym_name)(*_args), [ary_all])
    assert_close_to_numpy_in_containers(actx,
                lambda _np, *_args: getattr(_np, sym_name)(*_args), [1 - ary_all])

# }}}


# {{{ test array context einsum

@pytest.mark.parametrize("spec", [
    "ij->ij",
    "ij->ji",
    "ii->i",
])
def test_array_context_einsum_array_manipulation(actx_factory, spec):
    actx = actx_factory()

    mat = actx.from_numpy(np.random.randn(10, 10))
    res = actx.to_numpy(actx.einsum(spec, mat,
                                    tagged=(FirstAxisIsElementsTag())))
    ans = np.einsum(spec, actx.to_numpy(mat))
    assert np.allclose(res, ans)


@pytest.mark.parametrize("spec", [
    "ij,ij->ij",
    "ij,ji->ij",
    "ij,kj->ik",
])
def test_array_context_einsum_array_matmatprods(actx_factory, spec):
    actx = actx_factory()

    mat_a = actx.from_numpy(np.random.randn(5, 5))
    mat_b = actx.from_numpy(np.random.randn(5, 5))
    res = actx.to_numpy(actx.einsum(spec, mat_a, mat_b,
                                    tagged=(FirstAxisIsElementsTag())))
    ans = np.einsum(spec, actx.to_numpy(mat_a), actx.to_numpy(mat_b))
    assert np.allclose(res, ans)


@pytest.mark.parametrize("spec", [
    "im,mj,k->ijk"
])
def test_array_context_einsum_array_tripleprod(actx_factory, spec):
    actx = actx_factory()

    mat_a = actx.from_numpy(np.random.randn(7, 5))
    mat_b = actx.from_numpy(np.random.randn(5, 7))
    vec = actx.from_numpy(np.random.randn(7))
    res = actx.to_numpy(actx.einsum(spec, mat_a, mat_b, vec,
                                    tagged=(FirstAxisIsElementsTag())))
    ans = np.einsum(spec,
                    actx.to_numpy(mat_a),
                    actx.to_numpy(mat_b),
                    actx.to_numpy(vec))
    assert np.allclose(res, ans)

# }}}


# {{{ array container classes for test

@with_container_arithmetic(bcast_obj_array=False,
        eq_comparison=False, rel_comparison=False)
@dataclass_array_container
@dataclass(frozen=True)
class MyContainer:
    name: str
    mass: DOFArray
    momentum: np.ndarray
    enthalpy: DOFArray

    @property
    def array_context(self):
        return self.mass.array_context


@with_container_arithmetic(
        bcast_obj_array=False,
        bcast_container_types=(DOFArray, np.ndarray),
        matmul=True,
        rel_comparison=True,)
@dataclass_array_container
@dataclass(frozen=True)
class MyContainerDOFBcast:
    name: str
    mass: DOFArray
    momentum: np.ndarray
    enthalpy: DOFArray

    @property
    def array_context(self):
        return self.mass.array_context


def _get_test_containers(actx, ambient_dim=2):
    x = DOFArray(actx, (actx.from_numpy(np.random.randn(50_000)),))

    # pylint: disable=unexpected-keyword-arg, no-value-for-parameter
    dataclass_of_dofs = MyContainer(
            name="container",
            mass=x,
            momentum=make_obj_array([x, x]),
            enthalpy=x)

    # pylint: disable=unexpected-keyword-arg, no-value-for-parameter
    bcast_dataclass_of_dofs = MyContainerDOFBcast(
            name="container",
            mass=x,
            momentum=make_obj_array([x, x]),
            enthalpy=x)

    ary_dof = x
    ary_of_dofs = make_obj_array([x, x, x])
    mat_of_dofs = np.empty((3, 3), dtype=object)
    for i in np.ndindex(mat_of_dofs.shape):
        mat_of_dofs[i] = x

    return (ary_dof, ary_of_dofs, mat_of_dofs, dataclass_of_dofs,
            bcast_dataclass_of_dofs)


<<<<<<< HEAD
=======
def test_container_scalar_map(actx_factory):
    actx = actx_factory()

    arys = _get_test_containers(actx, shapes=0)
    arys += (np.pi,)

    from arraycontext import (
            map_array_container, rec_map_array_container,
            map_reduce_array_container, rec_map_reduce_array_container,
            )

    for ary in arys:
        result = map_array_container(lambda x: x, ary)
        assert result is not None
        result = rec_map_array_container(lambda x: x, ary)
        assert result is not None

        result = map_reduce_array_container(np.shape, lambda x: x, ary)
        assert result is not None
        result = rec_map_reduce_array_container(np.shape, lambda x: x, ary)
        assert result is not None


def test_container_map(actx_factory):
    actx = actx_factory()
    ary_dof, ary_of_dofs, mat_of_dofs, dc_of_dofs, bcast_dc_of_dofs = \
            _get_test_containers(actx)

    # {{{ check

    def _check_allclose(f, arg1, arg2, atol=2.0e-14):
        from arraycontext import NotAnArrayContainerError
        try:
            arg1_iterable = serialize_container(arg1)
            arg2_iterable = serialize_container(arg2)
        except NotAnArrayContainerError:
            assert np.linalg.norm(actx.to_numpy(f(arg1) - arg2)) < atol
        else:
            arg1_subarrays = [
                subarray for _, subarray in arg1_iterable]
            arg2_subarrays = [
                subarray for _, subarray in arg2_iterable]
            for subarray1, subarray2 in zip(arg1_subarrays, arg2_subarrays):
                _check_allclose(f, subarray1, subarray2)

    def func(x):
        return x + 1

    from arraycontext import rec_map_array_container
    result = rec_map_array_container(func, 1)
    assert result == 2

    for ary in [ary_dof, ary_of_dofs, mat_of_dofs, dc_of_dofs]:
        result = rec_map_array_container(func, ary)
        _check_allclose(func, ary, result)

    from arraycontext import mapped_over_array_containers

    @mapped_over_array_containers
    def mapped_func(x):
        return func(x)

    for ary in [ary_dof, ary_of_dofs, mat_of_dofs, dc_of_dofs]:
        result = mapped_func(ary)
        _check_allclose(func, ary, result)

    @mapped_over_array_containers(leaf_class=DOFArray)
    def check_leaf(x):
        assert isinstance(x, DOFArray)

    for ary in [ary_dof, ary_of_dofs, mat_of_dofs, dc_of_dofs]:
        check_leaf(ary)

    # }}}


>>>>>>> 564adadd
def test_container_multimap(actx_factory):
    actx = actx_factory()
    ary_dof, ary_of_dofs, mat_of_dofs, dc_of_dofs, bcast_dc_of_dofs = \
            _get_test_containers(actx)

    # {{{ check

    def _check_allclose(f, arg1, arg2, atol=2.0e-14):
        from arraycontext import NotAnArrayContainerError
        try:
            arg1_iterable = serialize_container(arg1)
            arg2_iterable = serialize_container(arg2)
        except NotAnArrayContainerError:
            assert np.linalg.norm(actx.to_numpy(f(arg1) - arg2)) < atol
        else:
            arg1_subarrays = [
                subarray for _, subarray in arg1_iterable]
            arg2_subarrays = [
                subarray for _, subarray in arg2_iterable]
            for subarray1, subarray2 in zip(arg1_subarrays, arg2_subarrays):
                _check_allclose(f, subarray1, subarray2)

    def func_all_scalar(x, y):
        return x + y

    def func_first_scalar(x, subary):
        return x + subary

    def func_multiple_scalar(a, subary1, b, subary2):
        return a * subary1 + b * subary2

    from arraycontext import rec_multimap_array_container
    result = rec_multimap_array_container(func_all_scalar, 1, 2)
    assert result == 3

    for ary in [ary_dof, ary_of_dofs, mat_of_dofs, dc_of_dofs]:
        result = rec_multimap_array_container(func_first_scalar, 1, ary)
        _check_allclose(lambda x: 1 + x, ary, result)

        result = rec_multimap_array_container(func_multiple_scalar, 2, ary, 2, ary)
        _check_allclose(lambda x: 4 * x, ary, result)

    from arraycontext import multimapped_over_array_containers

    @multimapped_over_array_containers
    def mapped_func(a, subary1, b, subary2):
        return func_multiple_scalar(a, subary1, b, subary2)

    for ary in [ary_dof, ary_of_dofs, mat_of_dofs, dc_of_dofs]:
        result = mapped_func(2, ary, 2, ary)
        _check_allclose(lambda x: 4 * x, ary, result)

    @multimapped_over_array_containers(leaf_class=DOFArray)
    def check_leaf(a, subary1, b, subary2):
        assert isinstance(subary1, DOFArray)
        assert isinstance(subary2, DOFArray)

    for ary in [ary_dof, ary_of_dofs, mat_of_dofs, dc_of_dofs]:
        check_leaf(2, ary, 2, ary)

    with pytest.raises(AssertionError):
        rec_multimap_array_container(func_multiple_scalar, 2, ary_dof, 2, dc_of_dofs)

    # }}}


def test_container_arithmetic(actx_factory):
    actx = actx_factory()
    ary_dof, ary_of_dofs, mat_of_dofs, dc_of_dofs, bcast_dc_of_dofs = \
            _get_test_containers(actx)

    # {{{ check

    def _check_allclose(f, arg1, arg2, atol=5.0e-14):
        assert np.linalg.norm(actx.to_numpy(f(arg1) - arg2)) < atol

    from functools import partial
    from arraycontext import rec_multimap_array_container
    for ary in [ary_dof, ary_of_dofs, mat_of_dofs, dc_of_dofs]:
        rec_multimap_array_container(
                partial(_check_allclose, lambda x: 3 * x),
                ary, 2 * ary + ary)
        rec_multimap_array_container(
                partial(_check_allclose, lambda x: actx.np.sin(x)),
                ary, actx.np.sin(ary))

    with pytest.raises(TypeError):
        ary_of_dofs + dc_of_dofs

    with pytest.raises(TypeError):
        dc_of_dofs + ary_of_dofs

    with pytest.raises(TypeError):
        ary_dof + dc_of_dofs

    with pytest.raises(TypeError):
        dc_of_dofs + ary_dof

    bcast_result = ary_dof + bcast_dc_of_dofs
    bcast_dc_of_dofs + ary_dof

    assert actx.to_numpy(actx.np.linalg.norm(bcast_result.mass
                                             - 2*ary_of_dofs)) < 1e-8

    mock_gradient = MyContainerDOFBcast(
            name="yo",
            mass=ary_of_dofs,
            momentum=mat_of_dofs,
            enthalpy=ary_of_dofs)

    grad_matvec_result = mock_gradient @ ary_of_dofs
    assert isinstance(grad_matvec_result.mass, DOFArray)
    assert grad_matvec_result.momentum.shape == (3,)

    assert actx.to_numpy(actx.np.linalg.norm(grad_matvec_result.mass
                                             - 3*ary_of_dofs**2)) < 1e-8

    # }}}


def test_container_freeze_thaw(actx_factory):
    actx = actx_factory()
    ary_dof, ary_of_dofs, mat_of_dofs, dc_of_dofs, bcast_dc_of_dofs = \
            _get_test_containers(actx)

    # {{{ check

    from arraycontext import get_container_context
    from arraycontext import get_container_context_recursively

    assert get_container_context(ary_of_dofs) is None
    assert get_container_context(mat_of_dofs) is None
    assert get_container_context(ary_dof) is actx
    assert get_container_context(dc_of_dofs) is actx

    assert get_container_context_recursively(ary_of_dofs) is actx
    assert get_container_context_recursively(mat_of_dofs) is actx

    for ary in [ary_dof, ary_of_dofs, mat_of_dofs, dc_of_dofs]:
        frozen_ary = freeze(ary)
        thawed_ary = thaw(frozen_ary, actx)
        frozen_ary = freeze(thawed_ary)

        assert get_container_context_recursively(frozen_ary) is None
        assert get_container_context_recursively(thawed_ary) is actx

    actx2 = actx.clone()

    ary_dof_frozen = freeze(ary_dof)
    with pytest.raises(ValueError) as exc_info:
        ary_dof + ary_dof_frozen

    assert "frozen" in str(exc_info.value)

    ary_dof_2 = thaw(freeze(ary_dof), actx2)

    with pytest.raises(ValueError):
        ary_dof + ary_dof_2

    # }}}


@pytest.mark.parametrize("ord", [2, np.inf])
def test_container_norm(actx_factory, ord):
    actx = actx_factory()

    from pytools.obj_array import make_obj_array
    c = MyContainer(name="hey", mass=1, momentum=make_obj_array([2, 3]), enthalpy=5)
    n1 = actx.np.linalg.norm(make_obj_array([c, c]), ord)
    n2 = np.linalg.norm([1, 2, 3, 5]*2, ord)

    assert abs(n1 - n2) < 1e-12

# }}}


<<<<<<< HEAD
=======
# {{{ test flatten and unflatten

@pytest.mark.parametrize("shapes", [
    0,                          # tests device scalars when flattening
    512,
    [(128, 67)],
    [(127, 67), (18, 0)],       # tests 0-sized arrays
    [(64, 7), (154, 12)]
    ])
def test_flatten_array_container(actx_factory, shapes):
    if np.prod(shapes) == 0:
        # https://github.com/inducer/loopy/pull/497
        # NOTE: only fails for the pytato array context at the moment
        pytest.xfail("strides do not match in subary")

    actx = actx_factory()

    from arraycontext import flatten, unflatten
    arys = _get_test_containers(actx, shapes=shapes)

    for ary in arys:
        flat = flatten(ary, actx)
        assert flat.ndim == 1

        ary_roundtrip = unflatten(ary, flat, actx)

        from arraycontext import rec_multimap_reduce_array_container
        assert rec_multimap_reduce_array_container(
                np.prod,
                lambda x, y: x.shape == y.shape,
                ary, ary_roundtrip)

        assert actx.to_numpy(
                actx.np.linalg.norm(ary - ary_roundtrip)
                ) < 1.0e-15

    # {{{ complex to real

    if isinstance(shapes, (int, tuple)):
        shapes = [shapes]

    ary = DOFArray(actx, tuple([
        actx.from_numpy(randn(shape, np.float64))
        for shape in shapes]))

    template = DOFArray(actx, tuple([
        actx.from_numpy(randn(shape, np.complex128))
        for shape in shapes]))

    flat = flatten(ary, actx)
    ary_roundtrip = unflatten(template, flat, actx, strict=False)

    assert actx.to_numpy(
            actx.np.linalg.norm(ary - ary_roundtrip)
            ) < 1.0e-15

    # }}}


def test_flatten_array_container_failure(actx_factory):
    actx = actx_factory()

    from arraycontext import flatten, unflatten
    ary = _get_test_containers(actx, shapes=512)[0]
    flat_ary = flatten(ary, actx)

    with pytest.raises(TypeError):
        # cannot unflatten from a numpy array
        unflatten(ary, actx.to_numpy(flat_ary), actx)

    with pytest.raises(ValueError):
        # cannot unflatten non-flat arrays
        unflatten(ary, flat_ary.reshape(2, -1), actx)

    with pytest.raises(ValueError):
        # cannot unflatten partially
        unflatten(ary, flat_ary[:-1], actx)


def test_flatten_with_leaf_class(actx_factory):
    actx = actx_factory()

    from arraycontext import flatten
    arys = _get_test_containers(actx, shapes=512)

    flat = flatten(arys[0], actx, leaf_class=DOFArray)
    assert isinstance(flat, actx.array_types)
    assert flat.shape == (arys[0].size,)

    flat = flatten(arys[1], actx, leaf_class=DOFArray)
    assert isinstance(flat, np.ndarray) and flat.dtype == object
    assert all(isinstance(entry, actx.array_types) for entry in flat)
    assert all(entry.shape == (arys[0].size,) for entry in flat)

    flat = flatten(arys[3], actx, leaf_class=DOFArray)
    assert isinstance(flat, MyContainer)
    assert isinstance(flat.mass, actx.array_types)
    assert flat.mass.shape == (arys[3].mass.size,)
    assert isinstance(flat.enthalpy, actx.array_types)
    assert flat.enthalpy.shape == (arys[3].enthalpy.size,)
    assert all(isinstance(entry, actx.array_types) for entry in flat.momentum)

# }}}


>>>>>>> 564adadd
# {{{ test from_numpy and to_numpy

def test_numpy_conversion(actx_factory):
    actx = actx_factory()

    ac = MyContainer(
            name="test_numpy_conversion",
            mass=np.random.rand(42),
            momentum=make_obj_array([np.random.rand(42) for _ in range(3)]),
            enthalpy=np.random.rand(42),
            )

    from arraycontext import from_numpy, to_numpy
    ac_actx = from_numpy(ac, actx)
    ac_roundtrip = to_numpy(ac_actx, actx)

    assert np.allclose(ac.mass, ac_roundtrip.mass)
    assert np.allclose(ac.momentum[0], ac_roundtrip.momentum[0])

    from dataclasses import replace
    ac_with_cl = replace(ac, enthalpy=ac_actx.mass)
    with pytest.raises(TypeError):
        from_numpy(ac_with_cl, actx)

    with pytest.raises(TypeError):
        from_numpy(ac_actx, actx)

    with pytest.raises(ValueError):
        to_numpy(ac, actx)

# }}}


# {{{ test actx.np.linalg.norm

@pytest.mark.parametrize("norm_ord", [2, np.inf])
def test_norm_complex(actx_factory, norm_ord):
    actx = actx_factory()
    a = randn(2000, np.complex128)

    norm_a_ref = np.linalg.norm(a, norm_ord)
    norm_a = actx.np.linalg.norm(actx.from_numpy(a), norm_ord)

    norm_a = actx.to_numpy(norm_a)

    assert abs(norm_a_ref - norm_a)/norm_a < 1e-13


@pytest.mark.parametrize("ndim", [1, 2, 3, 4, 5])
def test_norm_ord_none(actx_factory, ndim):
    actx = actx_factory()

    from numpy.random import default_rng

    rng = default_rng()
    shape = tuple(rng.integers(2, 7, ndim))

    a = rng.random(shape)

    norm_a_ref = np.linalg.norm(a, ord=None)
    norm_a = actx.np.linalg.norm(actx.from_numpy(a), ord=None)

    np.testing.assert_allclose(actx.to_numpy(norm_a), norm_a_ref)

# }}}


# {{{ test_actx_compile helpers

@with_container_arithmetic(bcast_obj_array=True, rel_comparison=True)
@dataclass_array_container
@dataclass(frozen=True)
class Velocity2D:
    u: ArrayContainer
    v: ArrayContainer
    array_context: ArrayContext


def scale_and_orthogonalize(alpha, vel):
    from arraycontext import rec_map_array_container
    actx = vel.array_context
    scaled_vel = rec_map_array_container(lambda x: alpha * x,
                                         vel)
    return Velocity2D(-scaled_vel.v, scaled_vel.u, actx)


def test_actx_compile(actx_factory):
    from arraycontext import (to_numpy, from_numpy)
    actx = actx_factory()

    compiled_rhs = actx.compile(scale_and_orthogonalize)

    v_x = np.random.rand(10)
    v_y = np.random.rand(10)

    vel = from_numpy(Velocity2D(v_x, v_y, actx), actx)

    scaled_speed = compiled_rhs(np.float64(3.14), vel)

    result = to_numpy(scaled_speed, actx)
    np.testing.assert_allclose(result.u, -3.14*v_y)
    np.testing.assert_allclose(result.v, 3.14*v_x)


def test_actx_compile_python_scalar(actx_factory):
    from arraycontext import (to_numpy, from_numpy)
    actx = actx_factory()

    compiled_rhs = actx.compile(scale_and_orthogonalize)

    v_x = np.random.rand(10)
    v_y = np.random.rand(10)

    vel = from_numpy(Velocity2D(v_x, v_y, actx), actx)

    scaled_speed = compiled_rhs(3.14, vel)

    result = to_numpy(scaled_speed, actx)
    np.testing.assert_allclose(result.u, -3.14*v_y)
    np.testing.assert_allclose(result.v, 3.14*v_x)

# }}}


# {{{ test_container_equality

def test_container_equality(actx_factory):
    actx = actx_factory()

    ary_dof, _, _, dc_of_dofs, bcast_dc_of_dofs = \
            _get_test_containers(actx)
    _, _, _, dc_of_dofs_2, bcast_dc_of_dofs_2 = \
            _get_test_containers(actx)

    # MyContainer sets eq_comparison to False, so equality comparison should
    # not succeed.
    dc = MyContainer(name="yoink", mass=ary_dof, momentum=None, enthalpy=None)
    dc2 = MyContainer(name="yoink", mass=ary_dof, momentum=None, enthalpy=None)
    assert dc != dc2

    assert isinstance(bcast_dc_of_dofs == bcast_dc_of_dofs_2, MyContainerDOFBcast)

# }}}


# {{{ test_leaf_array_type_broadcasting

@with_container_arithmetic(
    bcast_obj_array=True,
    bcast_numpy_array=True,
    rel_comparison=True,
    _cls_has_array_context_attr=True)
@dataclass_array_container
@dataclass(frozen=True)
class Foo:
    u: DOFArray

    @property
    def array_context(self):
        return self.u.array_context


def test_leaf_array_type_broadcasting(actx_factory):
    # test support for https://github.com/inducer/arraycontext/issues/49
    actx = actx_factory()

    foo = Foo(DOFArray(actx, (actx.zeros(3, dtype=np.float64) + 41, )))
    bar = foo + 4
    baz = foo + actx.from_numpy(4*np.ones((3, )))
    qux = actx.from_numpy(4*np.ones((3, ))) + foo

    np.testing.assert_allclose(actx.to_numpy(bar.u[0]),
                               actx.to_numpy(baz.u[0]))

    np.testing.assert_allclose(actx.to_numpy(bar.u[0]),
                               actx.to_numpy(qux.u[0]))

    def _actx_allows_scalar_broadcast(actx):
        if not isinstance(actx, PyOpenCLArrayContext):
            return True
        else:
            import pyopencl as cl
            # See https://github.com/inducer/pyopencl/issues/498
            return cl.version.VERSION > (2021, 2, 5)

    if _actx_allows_scalar_broadcast(actx):
        quux = foo + actx.from_numpy(np.array(4))
        quuz = actx.from_numpy(np.array(4)) + foo

        np.testing.assert_allclose(actx.to_numpy(bar.u[0]),
                                   actx.to_numpy(quux.u[0]))

        np.testing.assert_allclose(actx.to_numpy(bar.u[0]),
                                   actx.to_numpy(quuz.u[0]))

# }}}


<<<<<<< HEAD
=======
# {{{ test outer product

def test_outer(actx_factory):
    actx = actx_factory()

    a_dof, a_ary_of_dofs, _, _, a_bcast_dc_of_dofs = _get_test_containers(actx)

    b_dof = a_dof + 1
    b_ary_of_dofs = a_ary_of_dofs + 1
    b_bcast_dc_of_dofs = a_bcast_dc_of_dofs + 1

    from arraycontext import outer

    def equal(a, b):
        return actx.to_numpy(actx.np.array_equal(a, b))

    # Two scalars
    assert equal(outer(a_dof, b_dof), a_dof*b_dof)

    # Scalar and vector
    assert equal(outer(a_dof, b_ary_of_dofs), a_dof*b_ary_of_dofs)

    # Vector and scalar
    assert equal(outer(a_ary_of_dofs, b_dof), a_ary_of_dofs*b_dof)

    # Two vectors
    assert equal(
        outer(a_ary_of_dofs, b_ary_of_dofs),
        np.outer(a_ary_of_dofs, b_ary_of_dofs))

    # Scalar and array container
    assert equal(
        outer(a_dof, b_bcast_dc_of_dofs),
        a_dof*b_bcast_dc_of_dofs)

    # Array container and scalar
    assert equal(
        outer(a_bcast_dc_of_dofs, b_dof),
        a_bcast_dc_of_dofs*b_dof)

    # Vector and array container
    assert equal(
        outer(a_ary_of_dofs, b_bcast_dc_of_dofs),
        make_obj_array([a_i*b_bcast_dc_of_dofs for a_i in a_ary_of_dofs]))

    # Array container and vector
    assert equal(
        outer(a_bcast_dc_of_dofs, b_ary_of_dofs),
        MyContainerDOFBcast(
            name="container",
            mass=a_bcast_dc_of_dofs.mass*b_ary_of_dofs,
            momentum=np.outer(a_bcast_dc_of_dofs.momentum, b_ary_of_dofs),
            enthalpy=a_bcast_dc_of_dofs.enthalpy*b_ary_of_dofs))

    # Two array containers
    assert equal(
        outer(a_bcast_dc_of_dofs, b_bcast_dc_of_dofs),
        MyContainerDOFBcast(
            name="container",
            mass=a_bcast_dc_of_dofs.mass*b_bcast_dc_of_dofs.mass,
            momentum=np.outer(
                a_bcast_dc_of_dofs.momentum,
                b_bcast_dc_of_dofs.momentum),
            enthalpy=a_bcast_dc_of_dofs.enthalpy*b_bcast_dc_of_dofs.enthalpy))

    # Non-object numpy arrays should be treated as scalars
    ary_of_floats = np.ones(len(b_bcast_dc_of_dofs.mass))
    assert equal(
        outer(ary_of_floats, b_bcast_dc_of_dofs),
        ary_of_floats*b_bcast_dc_of_dofs)
    assert equal(
        outer(a_bcast_dc_of_dofs, ary_of_floats),
        a_bcast_dc_of_dofs*ary_of_floats)

# }}}


# {{{ test_array_container_with_numpy

@with_container_arithmetic(bcast_obj_array=True, rel_comparison=True)
@dataclass_array_container
@dataclass(frozen=True)
class ArrayContainerWithNumpy:
    u: np.ndarray
    v: DOFArray


def test_array_container_with_numpy(actx_factory):
    actx = actx_factory()

    mystate = ArrayContainerWithNumpy(
            u=np.zeros(10),
            v=DOFArray(actx, (actx.from_numpy(np.zeros(42)),)),
            )

    from arraycontext import rec_map_array_container
    rec_map_array_container(lambda x: x, mystate)


# }}}


def test_actx_compile_on_pure_array_return(actx_factory):
    def _twice(x):
        return 2 * x

    actx = actx_factory()
    ones = actx.zeros(shape=(10, 4), dtype=np.float64) + 1
    np.testing.assert_allclose(actx.to_numpy(_twice(ones)),
                               actx.to_numpy(actx.compile(_twice)(ones)))


>>>>>>> 564adadd
if __name__ == "__main__":
    import sys
    if len(sys.argv) > 1:
        exec(sys.argv[1])
    else:
        from pytest import main
        main([__file__])

# vim: fdm=marker<|MERGE_RESOLUTION|>--- conflicted
+++ resolved
@@ -709,8 +709,6 @@
             bcast_dataclass_of_dofs)
 
 
-<<<<<<< HEAD
-=======
 def test_container_scalar_map(actx_factory):
     actx = actx_factory()
 
@@ -787,7 +785,6 @@
     # }}}
 
 
->>>>>>> 564adadd
 def test_container_multimap(actx_factory):
     actx = actx_factory()
     ary_dof, ary_of_dofs, mat_of_dofs, dc_of_dofs, bcast_dc_of_dofs = \
@@ -964,8 +961,6 @@
 # }}}
 
 
-<<<<<<< HEAD
-=======
 # {{{ test flatten and unflatten
 
 @pytest.mark.parametrize("shapes", [
@@ -1071,7 +1066,6 @@
 # }}}
 
 
->>>>>>> 564adadd
 # {{{ test from_numpy and to_numpy
 
 def test_numpy_conversion(actx_factory):
@@ -1270,8 +1264,6 @@
 # }}}
 
 
-<<<<<<< HEAD
-=======
 # {{{ test outer product
 
 def test_outer(actx_factory):
@@ -1384,7 +1376,6 @@
                                actx.to_numpy(actx.compile(_twice)(ones)))
 
 
->>>>>>> 564adadd
 if __name__ == "__main__":
     import sys
     if len(sys.argv) > 1:
